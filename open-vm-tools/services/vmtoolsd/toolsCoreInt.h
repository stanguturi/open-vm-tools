/*********************************************************
 * Copyright (C) 2008-2021 VMware, Inc. All rights reserved.
 *
 * This program is free software; you can redistribute it and/or modify it
 * under the terms of the GNU Lesser General Public License as published
 * by the Free Software Foundation version 2.1 and no later version.
 *
 * This program is distributed in the hope that it will be useful, but
 * WITHOUT ANY WARRANTY; without even the implied warranty of MERCHANTABILITY
 * or FITNESS FOR A PARTICULAR PURPOSE.  See the Lesser GNU General Public
 * License for more details.
 *
 * You should have received a copy of the GNU Lesser General Public License
 * along with this program; if not, write to the Free Software Foundation, Inc.,
 * 51 Franklin St, Fifth Floor, Boston, MA  02110-1301 USA.
 *
 *********************************************************/

#ifndef _TOOLSCOREINT_H_
#define _TOOLSCOREINT_H_

/**
 * @file toolsCoreInt.h
 *
 *    Internal functions for the tools daemon.
 */

#define VMW_TEXT_DOMAIN    "vmtoolsd"
#define G_LOG_DOMAIN       VMW_TEXT_DOMAIN
#define TOOLSCORE_COMMON   "common"

#include <glib-object.h>
#include <gmodule.h>
#include <time.h>
#if defined(_WIN32) || (defined(__linux__) && !defined(USERWORLD))
/* Need this header for GLOBALCONFIG_SUPPORTED definition.*/
#include "globalConfig.h"
#endif
#include "vmware/tools/plugin.h"
#include "vmware/tools/rpcdebug.h"

/* Used by the Windows implementation to communicate with other processes. */
#if defined(G_PLATFORM_WIN32)
#  define QUIT_EVENT_NAME_FMT         L"%S\\VMwareToolsQuitEvent_%s"
#  define DUMP_STATE_EVENT_NAME_FMT   L"%S\\VMwareToolsDumpStateEvent_%s"
#endif

/* On Mac OS, G_MODULE_SUFFIX seems to be defined to "so"... */
#if defined(__APPLE__)
#  if defined(G_MODULE_SUFFIX)
#     undef G_MODULE_SUFFIX
#  endif
#  define G_MODULE_SUFFIX "dylib"
#endif

#define VMTOOLS_APP_NAME "vmtools"

/** State of app providers. */
typedef enum {
   TOOLS_PROVIDER_IDLE,
   TOOLS_PROVIDER_ACTIVE,
   TOOLS_PROVIDER_ERROR,

   /* Keep this as the last one, always. */
   TOOLS_PROVIDER_MAX
} ToolsAppProviderState;

/** Defines the internal app provider data. */
typedef struct ToolsAppProviderReg {
   ToolsAppProvider       *prov;
   ToolsAppProviderState   state;
} ToolsAppProviderReg;

/** Defines internal service state. */
typedef struct ToolsServiceState {
   gchar         *name;
   gchar         *configFile;
   time_t         configMtime;
<<<<<<< HEAD
#if defined(_WIN32)
=======
#if defined(GLOBALCONFIG_SUPPORTED)
>>>>>>> 472d7c69
   GKeyFile      *globalConfig;
   time_t         globalConfigMtime;
#endif
   guint          configCheckTask;
   gboolean       mainService;
   gboolean       capsRegistered;
   gchar         *commonPath;
   gchar         *pluginPath;
   GPtrArray     *plugins;
#if defined(_WIN32)
   gchar         *displayName;
#else
   gchar         *pidFile;
#endif
   GModule       *debugLib;
   gchar         *debugPlugin;
   RpcDebugLibData  *debugData;
   ToolsAppCtx    ctx;
   GArray        *providers;
#if defined(__linux__)
   /*
    * We hold a reference to vSocket device to avoid
    * address family re-registration when someone
    * connects over vSocket. We have vsockFamily
    * here mainly because it does not cost much
    * and it is useful for debug logs.
    */
   int            vsockDev;
   int            vsockFamily;
#endif
} ToolsServiceState;


gboolean
ToolsCore_ParseCommandLine(ToolsServiceState *state,
                           int argc,
                           char *argv[]);

void
ToolsCore_DumpPluginInfo(ToolsServiceState *state);

void
ToolsCore_DumpState(ToolsServiceState *state);

guint
ToolsCore_GetVmusrLimit(ToolsServiceState *state);

const char *
ToolsCore_GetTcloName(ToolsServiceState *state);

int
ToolsCore_Run(ToolsServiceState *state);

void
ToolsCore_Setup(ToolsServiceState *state);

gboolean
ToolsCore_InitRpc(ToolsServiceState *state);

#if defined(__linux__)
void
ToolsCore_InitVsockFamily(ToolsServiceState *state);

void
ToolsCore_ReleaseVsockFamily(ToolsServiceState *state);
#endif

gboolean
ToolsCore_LoadPlugins(ToolsServiceState *state);

void
ToolsCore_ReloadConfig(ToolsServiceState *state,
                       gboolean reset);

void
ToolsCore_RegisterPlugins(ToolsServiceState *state);

void
ToolsCore_SetCapabilities(RpcChannel *chan,
                          GArray *caps,
                          gboolean set);
#if defined(_WIN32)
gboolean
ToolsCore_CheckModuleVersion(const gchar *pluginPath,
                             gboolean checkBuildNumber);
#endif

void
ToolsCore_UnloadPlugins(ToolsServiceState *state);

#if defined(__APPLE__)
void
ToolsCore_CFRunLoop(ToolsServiceState *state);
#endif

void
ToolsCorePool_Init(ToolsAppCtx *ctx);

void
ToolsCorePool_Shutdown(ToolsAppCtx *ctx);

#endif /* _TOOLSCOREINT_H_ */
<|MERGE_RESOLUTION|>--- conflicted
+++ resolved
@@ -76,11 +76,7 @@
    gchar         *name;
    gchar         *configFile;
    time_t         configMtime;
-<<<<<<< HEAD
-#if defined(_WIN32)
-=======
 #if defined(GLOBALCONFIG_SUPPORTED)
->>>>>>> 472d7c69
    GKeyFile      *globalConfig;
    time_t         globalConfigMtime;
 #endif

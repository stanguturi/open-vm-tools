/*********************************************************
<<<<<<< HEAD
 * Copyright (C) 2007-2016 VMware, Inc. All rights reserved.
=======
 * Copyright (C) 2007-2017 VMware, Inc. All rights reserved.
>>>>>>> a9668e03
 *
 * This program is free software; you can redistribute it and/or modify it
 * under the terms of the GNU Lesser General Public License as published
 * by the Free Software Foundation version 2.1 and no later version.
 *
 * This program is distributed in the hope that it will be useful, but
 * WITHOUT ANY WARRANTY; without even the implied warranty of MERCHANTABILITY
 * or FITNESS FOR A PARTICULAR PURPOSE.  See the Lesser GNU General Public
 * License for more details.
 *
 * You should have received a copy of the GNU Lesser General Public License
 * along with this program; if not, write to the Free Software Foundation, Inc.,
 * 51 Franklin St, Fifth Floor, Boston, MA  02110-1301 USA.
 *
 *********************************************************/

/*
 * vixTools.c --
 *
 *    VIX commands that run in the guest OS.
 */

/*
 * When adding new functions, be sure to update
 * VixToolsCheckIfVixCommandEnabled() and VixToolsSetAPIEnabledProperties()
 * (adding a property and associated code in apps/lib/foundry/foundryVM.c
 * if necessary).  The enabled properties provide hints to an API developer
 * as to which APIs are available, and can be affected to guest OS attributes
 * or guest-side configuration.
 *
 * See Vim.Vm.Guest.QueryDisabledMethods()
 *
 */

/*
 * Logging messages:
 *
 * All guestOps should log some common information:
 *
 * g_debug() of the operation and arguments for that guestop.
 *    This data could be considered sensitive so it should not be visible
 *    at default logging levels.
 * g_message() of the operation and its VIX return code.
 *
 */

#include <stdio.h>
#include <string.h>
#include <stdlib.h>
#include <stdarg.h>
#include <fcntl.h>
#include <errno.h>

#ifdef _WIN32
#include <WTypes.h>
#include <io.h>
#include "wminic.h"
#include "windowsu.h"
#include <sys/stat.h>
#include <time.h>
#define  SECURITY_WIN32
#include <Security.h>
#else
#include <unistd.h>
#endif

#if defined(sun) || defined(__FreeBSD__) || defined(__APPLE__)
#include <sys/stat.h>
#endif

#ifdef _MSC_VER
#   include <windows.h>
#elif _WIN32
#   include "win95.h"
#endif

#include "vmware.h"
#include "procMgr.h"
#include "timeutil.h"
#include "vm_version.h"
#include "message.h"
#include "dynarray.h"

#define G_LOG_DOMAIN  "vix"
#include <glib.h>

#include "util.h"
#include "strutil.h"
#include "str.h"
#include "file.h"
#include "err.h"
#include "guestInfo.h"  // MAX_VALUE_LEN
#include "hostinfo.h"
#include "guest_os.h"
#include "guest_msg_def.h"
#include "conf.h"
#include "vixCommands.h"
#include "base64.h"
#include "hostinfo.h"
#include "hgfsServerManager.h"
#include "hgfs.h"
#include "system.h"
#include "codeset.h"
#include "posix.h"
#include "unicode.h"
#include "hashTable.h"
#include "su.h"
#include "escape.h"

#if defined(__linux__) || defined(_WIN32)
#include "netutil.h"
#endif

#include "impersonate.h"
#include "vixOpenSource.h"
#include "vixToolsInt.h"
#include "vmware/tools/plugin.h"

#ifdef _WIN32
#include "registryWin32.h"
#include "windowsu.h"
#endif /* _WIN32 */
#include "hgfsHelper.h"

#ifdef linux
#include "mntinfo.h"
#include <sys/vfs.h>
#endif

/*
 * No support for userworld.  Enable support for open vm tools when
 * USE_VGAUTH is defined.
 */
#if ((defined(__linux__) && !defined(USERWORLD)) || defined(_WIN32)) && \
     (!defined(OPEN_VM_TOOLS) || defined(USE_VGAUTH))
#define SUPPORT_VGAUTH 1
#else
#define SUPPORT_VGAUTH 0
#endif

#ifdef _WIN32
/*
 * vmwsu can't generate an impersonation token for local SYSTEM.
 */
#define  ALLOW_LOCAL_SYSTEM_IMPERSONATION_BYPASS 1
#endif

#if SUPPORT_VGAUTH
#include "VGAuthCommon.h"
#include "VGAuthError.h"
#include "VGAuthAuthentication.h"
#include "VGAuthAlias.h"

#define VMTOOLSD_APP_NAME "vmtoolsd"

#define VIXTOOLS_CONFIG_USE_VGAUTH_NAME "useVGAuth"
#define USE_VGAUTH_DEFAULT TRUE

static gboolean gSupportVGAuth = USE_VGAUTH_DEFAULT;
static gboolean QueryVGAuthConfig(GKeyFile *confDictRef);

#if ALLOW_LOCAL_SYSTEM_IMPERSONATION_BYPASS
static gchar *gCurrentUsername = NULL;

#define VIXTOOLS_CONFIG_ALLOW_LOCAL_SYSTEM_IMPERSONATION_BYPASS \
      "allowLocalSystemImpersonationBypass"
/*
 * This isn't on by default because it won't leave a complete
 * audit trail.
 */
#define ALLOW_LOCAL_SYSTEM_IMPERSONATION_BYPASS_DEFAULT FALSE

#endif

/*
 * XXX
 *
 * Holds the current impersonation token.
 *
 * This is a hack, dependent on there only being one impersonation
 * possible at a time anyways.  We need the HANDLE from inside the
 * VGAuthUserHandle to pass to other functions, so we can't throw
 * it out until Unimpersonate().
 *
 * A cleaner solution would be to not treat the userToken as a void *
 * (which is really a HANDLE on Windows) but instead make a small wrapper
 * struct containing a type and an optional HANDLE.  But this would
 * require massive changes all over, and make it very hard to turn off
 * VGAuth compilation.
 */

static VGAuthUserHandle *currentUserHandle = NULL;

#endif

/*
 * This should be an allocated string containing the impersonated username
 * while impersonation is active, and NULL when its not.
 */
char *gImpersonatedUsername = NULL;


#define SECONDS_BETWEEN_POLL_TEST_FINISHED     1

/*
 * This is used by the PRODUCT_VERSION_STRING macro.
 */
#ifndef PRODUCT_VERSION_NUMBER
#define PRODUCT_VERSION_NUMBER "1.0.0"
#endif


/*
 * The config file groupname for API configuration.
 */
#define  VIX_TOOLS_CONFIG_API_GROUPNAME               "guestoperations"

/*
 * Authentication configuration.
 * There are various forms of authentication supported,
 * e.g. InfrastructureAgents, NamePassword, SSPI, SAML etc.
 *
 * NOTE: "InfrastructureAgents" refers to hashed shared
 * secret form of authentication.
 */
#define  VIX_TOOLS_CONFIG_API_AUTHENTICATION          "Authentication"
#define  VIX_TOOLS_CONFIG_AUTHTYPE_AGENTS             "InfrastructureAgents"

#define VIX_TOOLS_CONFIG_INFRA_AGENT_DISABLED_DEFAULT  TRUE

/*
 * The switch that controls all APIs
 */
#define  VIX_TOOLS_CONFIG_API_ALL_NAME                "disabled"

/*
 * Individual API names for configuration.
 *
 * These match the WSDL names in the vSphere API.
 */
#define  VIX_TOOLS_CONFIG_API_START_PROGRAM_NAME      "StartProgramInGuest"
#define  VIX_TOOLS_CONFIG_API_LIST_PROCESSES_NAME     "ListProcessesInGuest"
#define  VIX_TOOLS_CONFIG_API_TERMINATE_PROCESS_NAME  "TerminateProcessInGuest"
#define  VIX_TOOLS_CONFIG_API_READ_ENV_VARS_NAME      "ReadEnvironmentVariableInGuest"

#define  VIX_TOOLS_CONFIG_API_MAKE_DIRECTORY_NAME     "MakeDirectoryInGuest"
#define  VIX_TOOLS_CONFIG_API_DELETE_FILE_NAME        "DeleteFileInGuest"
#define  VIX_TOOLS_CONFIG_API_DELETE_DIRECTORY_NAME   "DeleteDirectoryInGuest"
#define  VIX_TOOLS_CONFIG_API_MOVE_DIRECTORY_NAME     "MoveDirectoryInGuest"
#define  VIX_TOOLS_CONFIG_API_MOVE_FILE_NAME          "MoveFileInGuest"
#define  VIX_TOOLS_CONFIG_API_CREATE_TMP_FILE_NAME    "CreateTemporaryFileInGuest"
#define  VIX_TOOLS_CONFIG_API_CREATE_TMP_DIRECTORY_NAME          "CreateTemporaryDirectoryInGuest"
#define  VIX_TOOLS_CONFIG_API_LIST_FILES_NAME         "ListFilesInGuest"
#define  VIX_TOOLS_CONFIG_API_CHANGE_FILE_ATTRS_NAME  "ChangeFileAttributesInGuest"
#define  VIX_TOOLS_CONFIG_API_INITIATE_FILE_TRANSFER_FROM_GUEST_NAME  "InitiateFileTransferFromGuest"
#define  VIX_TOOLS_CONFIG_API_INITIATE_FILE_TRANSFER_TO_GUEST_NAME  "InitiateFileTransferToGuest"

#define  VIX_TOOLS_CONFIG_API_VALIDATE_CREDENTIALS_NAME   "ValidateCredentialsInGuest"
#define  VIX_TOOLS_CONFIG_API_ACQUIRE_CREDENTIALS_NAME   "AcquireCredentialsInGuest"
#define  VIX_TOOLS_CONFIG_API_RELEASE_CREDENTIALS_NAME   "ReleaseCredentialsInGuest"

#define VIX_TOOLS_CONFIG_API_ADD_GUEST_ALIAS_NAME      "AddGuestAlias"
#define VIX_TOOLS_CONFIG_API_REMOVE_GUEST_ALIAS_NAME   "RemoveGuestAlias"
#define VIX_TOOLS_CONFIG_API_REMOVE_GUEST_ALIAS_BY_CERT_NAME   "RemoveGuestAliasByCert"
#define VIX_TOOLS_CONFIG_API_LIST_GUEST_ALIASES_NAME    "ListGuestAliases"
#define VIX_TOOLS_CONFIG_API_LIST_GUEST_MAPPED_ALIASES_NAME  "ListGuestMappedAliases"

#define  VIX_TOOLS_CONFIG_API_CREATE_REGISTRY_KEY_NAME     "CreateRegistryKeyInGuest"
#define  VIX_TOOLS_CONFIG_API_LIST_REGISTRY_KEYS_NAME      "ListRegistryKeysInGuest"
#define  VIX_TOOLS_CONFIG_API_DELETE_REGISTRY_KEY_NAME     "DeleteRegistryKeyInGuest"
#define  VIX_TOOLS_CONFIG_API_SET_REGISTRY_VALUE_NAME      "SetRegistryValueInGuest"
#define  VIX_TOOLS_CONFIG_API_LIST_REGISTRY_VALUES_NAME    "ListRegistryValuesInGuest"
#define  VIX_TOOLS_CONFIG_API_DELETE_REGISTRY_VALUE_NAME   "DeleteRegistryValueInGuest"

/*
 * State of a single asynch runProgram.
 */
typedef struct VixToolsRunProgramState {
   VixRunProgramOptions runProgramOptions;
   ProcMgr_AsyncProc    *procState;

   char                 *tempScriptFilePath;

   char                 *requestName;

   char                 *userName;
   char                 *password;

   void                 *eventQueue;
} VixToolsRunProgramState;


/*
 * State of a single asynch startProgram.
 */
typedef struct VixToolsStartProgramState {
   ProcMgr_AsyncProc    *procState;

   void                 *eventQueue;
} VixToolsStartProgramState;


/*
 * Tracks processes started via StartProgram, so their exit information can
 * be returned with ListProcessesEx()
 *
 * We need live and dead because the exit status is fetched by from
 * a timer loop, and StartProgram of a very short lived program
 * followed immediately by a ListProcesses could miss the program
 * if we don't save it off for before the timer fires.
 *
 * This data is also useful to optimize ListProcessesEx.
 *
 * Note that we save off the procState so that we keep an open
 * handle to the process, to prevent its PID from being recycled.
 * We need to hold this open until we no longer save the result
 * of the exited program.  This is documented as 5 minutes
 * (VIX_TOOLS_EXITED_PROGRAM_REAP_TIME) in the VMODL.
 */
typedef struct VixToolsStartedProgramState {
   char *cmdName;
   char *fullCommandLine;
   char *user;
   uint64 pid;
   time_t startTime;
   int exitCode;
   time_t endTime;
   Bool isRunning;
   ProcMgr_AsyncProc *procState;
   struct VixToolsStartedProgramState *next;
} VixToolsStartedProgramState;

static VixToolsStartedProgramState *startedProcessList = NULL;

/*
 * How long we keep the info of exited processes.
 */
#define  VIX_TOOLS_EXITED_PROGRAM_REAP_TIME  (5 * 60)

/*
 * This is used to cache the results of ListProcessesEx when the reply
 * is too large to fit over the backdoor, so multiple trips are needed
 * to fetch it.
 */
static GHashTable *listProcessesResultsTable = NULL;

/*
 * How long to keep around cached results in case the Vix side dies.
 *
 * Err on the very large; would hate to have it kick in just because
 * the other side is slow or there's an immense ammount of data.
 */
#define  SECONDS_UNTIL_LISTPROC_CACHE_CLEANUP   (10 * 60)

typedef struct VixToolsCachedListProcessesResult {
   char *resultBuffer;
   size_t resultBufferLen;
   int key;
#ifdef _WIN32
   wchar_t *userName;
#else
   uid_t euid;
#endif
} VixToolsCachedListProcessesResult;

/*
 * Simple unique hashkey used for ListProcessesEx results.
 */
static uint32 listProcessesResultsKey = 1;

static void VixToolsFreeCachedResult(gpointer p);

/*
 * This structure is designed to implemente CreateTemporaryFile,
 * CreateTemporaryDirectory VI guest operations.
 */
typedef struct VixToolsGetTempFileCreateNameFuncData {
   char *filePrefix;
   char *tag;
   char *fileSuffix;
} VixToolsGetTempFileCreateNameFuncData;

/*
 * Global state.
 */
static Bool thisProcessRunsAsRoot = FALSE;
static Bool allowConsoleUserOps = FALSE;
static VixToolsReportProgramDoneProcType reportProgramDoneProc = NULL;
static void *reportProgramDoneData = NULL;

/*
 * Reference to global configuration dictionary.
 * This reference is initialized right before processing
 * any VIX command and is reset afterwards.
 */
static GKeyFile *gConfDictRef = NULL;

/*
 * Global state to decide if VIX commands should be restricted.
 *
 * Performing most of the VIX commands when quiesce snapshot operation
 * has frozen the guest filesystem could lead to deadlock in the tools
 * service (bug 1210773). This does not happen with VIM clients using
 * guestOps because hostd enforces the ordering of all VM operations.
 * However, it is possible for VIX clients to issue an op that ends up
 * accessing the guest filesystem in frozen state.
 */
static gboolean gRestrictCommands = FALSE;

#ifndef _WIN32
typedef struct VixToolsEnvironmentTableIterator {
   char **envp;
   size_t pos;
} VixToolsEnvironmentTableIterator;

/*
 * Stores the environment variables to use when executing guest applications.
 */
static HashTable *userEnvironmentTable = NULL;
#endif
static HgfsServerMgrData gVixHgfsBkdrConn;

#define SECONDS_BETWEEN_INVALIDATING_HGFS_SESSIONS    120

static VixError VixToolsGetFileInfo(VixCommandRequestHeader *requestMsg,
                                    char **result);

static VixError VixToolsSetFileAttributes(VixCommandRequestHeader *requestMsg);

static gboolean VixToolsMonitorAsyncProc(void *clientData);
static gboolean VixToolsMonitorStartProgram(void *clientData);
static void VixToolsRegisterHgfsSessionInvalidator(void *clientData);
static gboolean VixToolsInvalidateInactiveHGFSSessions(void *clientData);

static GSource *gHgfsSessionInvalidatorTimer = NULL;
static guint gHgfsSessionInvalidatorTimerId;

static void VixToolsPrintFileInfo(const char *filePathName,
                                  char *fileName,
                                  Bool escapeStrs,
                                  char **destPtr,
                                  char *endDestPtr);

static int VixToolsGetFileExtendedInfoLength(const char *filePathName,
                                             const char *fileName);

static char *VixToolsPrintFileExtendedInfoEx(const char *filePathName,
                                             const char *fileName);

static void VixToolsPrintFileExtendedInfo(const char *filePathName,
                                          const char *fileName,
                                          char **destPtr,
                                          char *endDestPtr);

static const char *fileInfoFormatString = "<FileInfo>"
                                          "<Name>%s</Name>"
                                          "<FileFlags>%d</FileFlags>"
                                          "<FileSize>%"FMT64"d</FileSize>"
                                          "<ModTime>%"FMT64"d</ModTime>"
                                          "</FileInfo>";

static const char *listFilesRemainingFormatString = "<rem>%d</rem>";

#ifdef _WIN32
static const char *fileExtendedInfoWindowsFormatString = "<fxi>"
                                          "<Name>%s</Name>"
                                          "<ft>%d</ft>"
                                          "<fs>%"FMT64"u</fs>"
                                          "<mt>%"FMT64"u</mt>"
                                          "<ct>%"FMT64"u</ct>"
                                          "<at>%"FMT64"u</at>"
                                          "</fxi>";
#else
static const char *fileExtendedInfoLinuxFormatString = "<fxi>"
                                          "<Name>%s</Name>"
                                          "<ft>%d</ft>"
                                          "<fs>%"FMT64"u</fs>"
                                          "<mt>%"FMT64"u</mt>"
                                          "<at>%"FMT64"u</at>"
                                          "<uid>%d</uid>"
                                          "<gid>%d</gid>"
                                          "<perm>%d</perm>"
                                          "<slt>%s</slt>"
                                          "</fxi>";
#endif

static VixError VixToolsGetTempFile(VixCommandRequestHeader *requestMsg,
                                    void *userToken,
                                    char **tempFile,
                                    int *tempFileFd);

static void VixToolsFreeRunProgramState(VixToolsRunProgramState *asyncState);
static void VixToolsFreeStartProgramState(VixToolsStartProgramState *asyncState);

static void VixToolsUpdateStartedProgramList(VixToolsStartedProgramState *state);
static void VixToolsFreeStartedProgramState(VixToolsStartedProgramState *state);

static VixError VixToolsStartProgramImpl(const char *requestName,
                                         const char *programPath,
                                         const char *arguments,
                                         const char *workingDir,
                                         int numEnvVars,
                                         const char **envVars,
                                         Bool startMinimized,
                                         void *userToken,
                                         void *eventQueue,
                                         int64 *pid);

static char *VixToolsGetImpersonatedUsername(void *userToken);

static const char *scriptFileBaseName = "vixScript";

static VixError VixToolsMoveObject(VixCommandRequestHeader *requestMsg);

static VixError VixToolsCreateTempFile(VixCommandRequestHeader *requestMsg,
                                       char **result);

static VixError VixToolsReadVariable(VixCommandRequestHeader *requestMsg,
                                     char **result);

static VixError VixToolsGetEnvForUser(void *userToken,
                                      const char *name,
                                      char **value);

static VixError VixToolsReadEnvVariables(VixCommandRequestHeader *requestMsg,
                                         char **result);

static VixError VixToolsGetMultipleEnvVarsForUser(void *userToken,
                                                  const char *names,
                                                  unsigned int numNames,
                                                  char **result);

static VixError VixToolsGetAllEnvVarsForUser(void *userToken, char **result);

static VixError VixToolsWriteVariable(VixCommandRequestHeader *requestMsg);

static VixError VixToolsListProcesses(VixCommandRequestHeader *requestMsg,
                                      size_t maxBufferSize,
                                      char **result);

static VixError VixToolsPrintProcInfoEx(DynBuf *dstBuffer,
                                        const char *cmd,
                                        const char *name,
                                        uint64 pid,
                                        const char *user,
                                        int start,
                                        int exitCode,
                                        int exitTime);

static VixError VixToolsListDirectory(VixCommandRequestHeader *requestMsg,
                                      size_t maxBufferSize,
                                      char **result);

static VixError VixToolsListFiles(VixCommandRequestHeader *requestMsg,
                                  size_t maxBufferSize,
                                  char **result);

static VixError VixToolsInitiateFileTransferFromGuest(VixCommandRequestHeader *requestMsg,
                                                      char **result);

static VixError VixToolsInitiateFileTransferToGuest(VixCommandRequestHeader *requestMsg);

static VixError VixToolsKillProcess(VixCommandRequestHeader *requestMsg);

static VixError VixToolsCreateDirectory(VixCommandRequestHeader *requestMsg);

static VixError VixToolsRunScript(VixCommandRequestHeader *requestMsg,
                                  char *requestName,
                                  void *eventQueue,
                                  char **result);

static VixError VixToolsCheckUserAccount(VixCommandRequestHeader *requestMsg);

static VixError VixToolsProcessHgfsPacket(VixCommandHgfsSendPacket *requestMsg,
                                          GMainLoop *eventQueue,
                                          char **result,
                                          size_t *resultValueResult);

static VixError VixToolsListFileSystems(VixCommandRequestHeader *requestMsg,
                                        char **result);

#if defined(_WIN32) || defined(__linux__)
static VixError VixToolsPrintFileSystemInfo(char **destPtr,
                                            const char *endDestPtr,
                                            const char *name,
                                            uint64 size,
                                            uint64 freeSpace,
                                            const char *type,
                                            Bool escapeStrs,
                                            Bool *truncated);
#endif

static VixError VixToolsValidateCredentials(VixCommandRequestHeader *requestMsg);

static VixError VixToolsAcquireCredentials(VixCommandRequestHeader *requestMsg,
                                           GMainLoop *eventQueue,
                                           char **result);

static VixError VixToolsReleaseCredentials(VixCommandRequestHeader *requestMsg);

static VixError VixToolsCreateRegKey(VixCommandRequestHeader *requestMsg);

static VixError VixToolsListRegKeys(VixCommandRequestHeader *requestMsg,
                                    size_t maxBufferSize,
                                    void *eventQueue,
                                    char **result);

static VixError VixToolsDeleteRegKey(VixCommandRequestHeader *requestMsg);

static VixError VixToolsSetRegValue(VixCommandRequestHeader *requestMsg);

static VixError VixToolsListRegValues(VixCommandRequestHeader *requestMsg,
                                      size_t maxBufferSize,
                                      void *eventQueue,
                                      char **result);

static VixError VixToolsDeleteRegValue(VixCommandRequestHeader *requestMsg);

#if defined(__linux__) || defined(_WIN32)
static VixError VixToolsGetGuestNetworkingConfig(VixCommandRequestHeader *requestMsg,
                                                 char **resultBuffer,
                                                 size_t *resultBufferLength);
#endif

#if defined(_WIN32)
static VixError VixToolsSetGuestNetworkingConfig(VixCommandRequestHeader *requestMsg);
#endif

static VixError VixTools_Base64EncodeBuffer(char **resultValuePtr, size_t *resultValLengthPtr);

static VixError VixToolsSetSharedFoldersProperties(VixPropertyListImpl *propList);

static VixError VixToolsSetAPIEnabledProperties(VixPropertyListImpl *propList,
                                                GKeyFile *confDictRef);

#if defined(_WIN32)
static HRESULT VixToolsEnableDHCPOnPrimary(void);

static HRESULT VixToolsEnableStaticOnPrimary(const char *ipAddr,
                                             const char *subnetMask);
#endif

static VixError VixToolsImpersonateUserImplEx(char const *credentialTypeStr,
                                              int credentialType,
                                              char const *obfuscatedNamePassword,
                                              void **userToken);

static VixError VixToolsDoesUsernameMatchCurrentUser(const char *username);

static Bool VixToolsPidRefersToThisProcess(ProcMgr_Pid pid);

#ifndef _WIN32
static void VixToolsBuildUserEnvironmentTable(const char * const *envp);

static char **VixToolsEnvironmentTableToEnvp(const HashTable *envTable);

static int VixToolsEnvironmentTableEntryToEnvpEntry(const char *key, void *value,
                                                    void *clientData);

static void VixToolsFreeEnvp(char **envp);

#endif

static VixError FoundryToolsDaemon_TranslateSystemErr(void);

static VixError VixToolsRewriteError(uint32 opCode,
                                     VixError origError);

static size_t VixToolsXMLStringEscapedLen(const char *str, Bool escapeStr);

static Bool GuestAuthEnabled(void);

VixError GuestAuthPasswordAuthenticateImpersonate(
   char const *obfuscatedNamePassword,
   void **userToken);

VixError GuestAuthSAMLAuthenticateAndImpersonate(
   char const *obfuscatedNamePassword,
   void **userToken);

void GuestAuthUnimpersonate();

static Bool VixToolsCheckIfAuthenticationTypeEnabled(GKeyFile *confDictRef,
                                                     const char *typeName);

#if SUPPORT_VGAUTH

VGAuthError TheVGAuthContext(VGAuthContext **ctx);

#endif


/*
 *-----------------------------------------------------------------------------
 *
 * VixTools_Initialize --
 *
 *
 * Return value:
 *    VixError
 *
 * Side effects:
 *    None
 *
 *-----------------------------------------------------------------------------
 */

VixError
VixTools_Initialize(Bool thisProcessRunsAsRootParam,                                // IN
                    const char * const *originalEnvp,                               // IN
                    VixToolsReportProgramDoneProcType reportProgramDoneProcParam,   // IN
                    void *clientData)                                               // IN
{
   VixError err = VIX_OK;
#if SUPPORT_VGAUTH
   ToolsAppCtx *ctx = (ToolsAppCtx *) clientData;
#if ALLOW_LOCAL_SYSTEM_IMPERSONATION_BYPASS
   if (!gCurrentUsername) {
      gCurrentUsername = VixToolsGetCurrentUsername();
      ASSERT(gCurrentUsername);
      g_message("%s: Toolsd running as user '%s'\n",
                __FUNCTION__, gCurrentUsername);
   }
#endif
#endif

   /*
    * Run unit tests on DEVEL builds.
    */
   DEVEL_ONLY(TestVixToolsEnvVars());

   thisProcessRunsAsRoot = thisProcessRunsAsRootParam;
   reportProgramDoneProc = reportProgramDoneProcParam;
   reportProgramDoneData = clientData;

#ifndef _WIN32
   VixToolsBuildUserEnvironmentTable(originalEnvp);
#endif

   /* Register a straight through connection with the Hgfs server. */
   HgfsServerManager_DataInit(&gVixHgfsBkdrConn,
                              VIX_BACKDOORCOMMAND_COMMAND,
                              NULL,    // no RPC registration
                              NULL);   // rpc callback
   HgfsServerManager_Register(&gVixHgfsBkdrConn);

   listProcessesResultsTable = g_hash_table_new_full(g_int_hash, g_int_equal,
                                                     NULL,
                                                     VixToolsFreeCachedResult);

#if SUPPORT_VGAUTH
   /*
    * We don't set up the VGAuth log handler, since the default
    * does what we want, and trying to redirect VGAuth messages
    * to Log() causes recursion and a crash.
    */
#endif

#if SUPPORT_VGAUTH
   gSupportVGAuth = QueryVGAuthConfig(ctx->config);
#endif

#ifdef _WIN32
   err = VixToolsInitializeWin32();
   if (VIX_FAILED(err)) {
      return err;
   }
#endif

   return(err);
} // VixTools_Initialize


/*
 *-----------------------------------------------------------------------------
 *
 * VixTools_Uninitialize --
 *
 *
 * Return value:
 *    None
 *
 * Side effects:
 *    None
 *
 *-----------------------------------------------------------------------------
 */

void
VixTools_Uninitialize(void) // IN
{
   if (NULL != gHgfsSessionInvalidatorTimer) {
      g_source_remove(gHgfsSessionInvalidatorTimerId);
      g_source_unref(gHgfsSessionInvalidatorTimer);
      gHgfsSessionInvalidatorTimer = NULL;
      gHgfsSessionInvalidatorTimerId = 0;
      g_message("%s: HGFS session Invalidator detached\n", __FUNCTION__);
   }

   HgfsServerManager_Unregister(&gVixHgfsBkdrConn);
}


/*
 *-----------------------------------------------------------------------------
 *
 * VixTools_RestrictCommands --
 *
 *
 * Return value:
 *    None
 *
 * Side effects:
 *    None
 *
 *-----------------------------------------------------------------------------
 */

void
VixTools_RestrictCommands(gboolean restricted) // IN
{
   gRestrictCommands = restricted;
}


#ifndef _WIN32
/*
 *-----------------------------------------------------------------------------
 *
 * VixToolsBuildUserEnvironmentTable --
 *
 *      Takes an array of strings of the form "<key>=<value>" storing the
 *      environment variables (as per environ(7)) that should be used when
 *      running programs, and populates the hash table with them.
 *
 *      If 'envp' is NULL, skip creating the user environment table, so that
 *      we just use the current environment.
 *
 * Results:
 *      None
 *
 * Side effects:
 *      May initialize the global userEnvironmentTable.
 *
 *-----------------------------------------------------------------------------
 */

static void
VixToolsBuildUserEnvironmentTable(const char * const *envp)   // IN: optional
{
   if (NULL == envp) {
      ASSERT(NULL == userEnvironmentTable);
      return;
   }

   if (NULL == userEnvironmentTable) {
      userEnvironmentTable = HashTable_Alloc(64,  // buckets (power of 2)
                                             HASH_STRING_KEY | HASH_FLAG_COPYKEY,
                                             free); // freeFn for the values
   } else {
      /*
       * If we're being reinitialized, we can just clear the table and
       * load the new values into it. They shouldn't have changed, but
       * in case they ever do this will cover it.
       */
      HashTable_Clear(userEnvironmentTable);
   }

   for (; NULL != *envp; envp++) {
      char *name;
      char *value;
      char *whereToSplit;
      size_t nameLen;

      whereToSplit = strchr(*envp, '=');
      if (NULL == whereToSplit) {
         /* Our code generated this list, so this shouldn't happen. */
         ASSERT(0);
         continue;
      }

      nameLen = whereToSplit - *envp;
      name = Util_SafeMalloc(nameLen + 1);
      memcpy(name, *envp, nameLen);
      name[nameLen] = '\0';

      whereToSplit++;   // skip over '='

      value = Util_SafeStrdup(whereToSplit);

      HashTable_Insert(userEnvironmentTable, name, value);
      DEBUG_ONLY(value = NULL;)  // the hash table now owns 'value'

      free(name);
      DEBUG_ONLY(name = NULL;)
   }
}


/*
 *-----------------------------------------------------------------------------
 *
 * VixToolsEnvironmentTableToEnvp --
 *
 *      Take a hash table storing environment variables names and values and
 *      build an array out of them.
 *
 * Results:
 *      char ** - envp array as per environ(7). Must be freed using
 *      VixToolsFreeEnvp
 *
 * Side effects:
 *      None
 *
 *-----------------------------------------------------------------------------
 */

static char **
VixToolsEnvironmentTableToEnvp(const HashTable *envTable)   // IN
{
   char **envp;

   if (NULL != envTable) {
      VixToolsEnvironmentTableIterator itr;
      size_t numEntries = HashTable_GetNumElements(envTable);

      itr.envp = envp = Util_SafeMalloc((numEntries + 1) * sizeof *envp);
      itr.pos = 0;

      HashTable_ForEach(envTable, VixToolsEnvironmentTableEntryToEnvpEntry, &itr);

      ASSERT(numEntries == itr.pos);

      envp[numEntries] = NULL;
   } else {
      envp = NULL;
   }

   return envp;
}


/*
 *-----------------------------------------------------------------------------
 *
 * VixToolsEnvironmentTableEntryToEnvpEntry --
 *
 *      Callback for HashTable_ForEach(). Gets called for each entry in an
 *      environment table, converting the key (environment variable name) and
 *      value (environment variable value) into a string of the form
 *      "<key>=<value>" and adding that to the envp array passed in with the
 *      VixToolsEnvironmentTableIterator client data.
 *
 * Results:
 *      int - always 0
 *
 * Side effects:
 *      Sets one entry in the envp.
 *
 *-----------------------------------------------------------------------------
 */

static int
VixToolsEnvironmentTableEntryToEnvpEntry(const char *key,     // IN
                                         void *value,         // IN
                                         void *clientData)    // IN/OUT
{
   VixToolsEnvironmentTableIterator *itr = clientData;

   itr->envp[itr->pos++] = Str_SafeAsprintf(NULL, "%s=%s", key, (char *)value);

   return 0;
}


/*
 *-----------------------------------------------------------------------------
 *
 * VixToolsFreeEnvp --
 *
 *      Free's an array of strings where both the strings and the array
 *      were heap allocated.
 *
 * Results:
 *      None
 *
 * Side effects:
 *      None
 *
 *-----------------------------------------------------------------------------
 */

static void
VixToolsFreeEnvp(char **envp)   // IN
{
   if (NULL != envp) {
      char **itr;

      for (itr = envp; NULL != *itr; itr++) {
         free(*itr);
      }

      free(envp);
   }
}
#endif  // #ifndef _WIN32


/*
 *-----------------------------------------------------------------------------
 *
 * VixTools_SetConsoleUserPolicy --
 *
 * This allows an external client of the tools to enable/disable this security
 * setting. This may be controlled by config or higher level user settings
 * that are not available to this library.
 *
 * Return value:
 *    None
 *
 * Side effects:
 *    None
 *
 *-----------------------------------------------------------------------------
 */

void
VixTools_SetConsoleUserPolicy(Bool allowConsoleUserOpsParam)     // IN
{
   allowConsoleUserOps = allowConsoleUserOpsParam;
} // VixTools_SetConsoleUserPolicy


/*
 *-----------------------------------------------------------------------------
 *
 * VixTools_SetRunProgramCallback --
 *
 * Register a callback that reports when a program has completed.
 * Different clients of this library will use different IPC mechanisms for
 * sending this message. For example, it may use the backdoor or a socket.
 * Different sockets may use different message protocols, such as the
 * backdoor-on-a-socket or the Foundry network message.
 *
 * Return value:
 *    None
 *
 * Side effects:
 *    None
 *
 *-----------------------------------------------------------------------------
 */

void
VixTools_SetRunProgramCallback(VixToolsReportProgramDoneProcType reportProgramDoneProcParam, // IN
                               void *clientData)                                             // IN
{
   reportProgramDoneProc = reportProgramDoneProcParam;
   reportProgramDoneData = clientData;
} // VixTools_SetRunProgramCallback


/*
 *-----------------------------------------------------------------------------
 *
 * VixTools_RunProgram --
 *
 *    Run a named program on the guest.
 *
 * Return value:
 *    VixError
 *
 * Side effects:
 *    None
 *
 *-----------------------------------------------------------------------------
 */

VixError
VixTools_RunProgram(VixCommandRequestHeader *requestMsg, // IN
                    char *requestName,                   // IN
                    void *eventQueue,                    // IN
                    char **result)                       // OUT
{
   VixError err = VIX_OK;
   VixMsgRunProgramRequest *runProgramRequest;
   const char *commandLine = NULL;
   const char *commandLineArgs = NULL;
   Bool impersonatingVMWareUser = FALSE;
   void *userToken = NULL;
   int64 pid = -1;
   static char resultBuffer[32];
   VMAutomationRequestParser parser;

   err = VMAutomationRequestParserInit(&parser,
                                       requestMsg, sizeof *runProgramRequest);
   if (VIX_OK != err) {
      goto abort;
   }

   runProgramRequest = (VixMsgRunProgramRequest *) requestMsg;

   err = VMAutomationRequestParserGetString(&parser,
                                          runProgramRequest->programNameLength,
                                            &commandLine);
   if (VIX_OK != err) {
      goto abort;
   }

   if (0 == *commandLine) {
      err = VIX_E_INVALID_ARG;
      goto abort;
   }
   if (runProgramRequest->commandLineArgsLength > 0) {
      err = VMAutomationRequestParserGetString(&parser,
                                     runProgramRequest->commandLineArgsLength,
                                               &commandLineArgs);
      if (VIX_OK != err) {
         goto abort;
      }
   }

#ifdef _WIN32
   if (runProgramRequest->runProgramOptions & VIX_RUNPROGRAM_RUN_AS_LOCAL_SYSTEM) {
      if (!VixToolsUserIsMemberOfAdministratorGroup(requestMsg)) {
         err = VIX_E_GUEST_USER_PERMISSIONS;
         goto abort;
      }
      userToken = PROCESS_CREATOR_USER_TOKEN;
   }
#endif

   if (NULL == userToken) {
      err = VixToolsImpersonateUser(requestMsg, &userToken);
      if (VIX_OK != err) {
         goto abort;
      }
      impersonatingVMWareUser = TRUE;
   }

   err = VixToolsRunProgramImpl(requestName,
                                commandLine,
                                commandLineArgs,
                                runProgramRequest->runProgramOptions,
                                userToken,
                                eventQueue,
                                &pid);

abort:
   if (impersonatingVMWareUser) {
      VixToolsUnimpersonateUser(userToken);
   }
   VixToolsLogoutUser(userToken);

   Str_Sprintf(resultBuffer, sizeof(resultBuffer), "%"FMT64"d", pid);
   *result = resultBuffer;

   g_message("%s: opcode %d returning %"FMT64"d\n", __FUNCTION__,
             requestMsg->opCode, err);

   return err;
} // VixTools_RunProgram


/*
 *-----------------------------------------------------------------------------
 *
 * VixTools_StartProgram --
 *
 *    Start a program on the guest.  Much like RunProgram, but
 *    with additional arguments.  Another key difference is that
 *    the program's exitCode and endTime will be available to ListProcessesEx
 *    for a short time.
 *
 * Return value:
 *    VixError
 *
 * Side effects:
 *    None
 *
 *-----------------------------------------------------------------------------
 */

VixError
VixTools_StartProgram(VixCommandRequestHeader *requestMsg, // IN
                      char *requestName,                   // IN
                      void *eventQueue,                    // IN
                      char **result)                       // OUT
{
   VixError err = VIX_OK;
   VixMsgStartProgramRequest *startProgramRequest;
   const char *programPath = NULL;
   const char *arguments = NULL;
   const char *workingDir = NULL;
   const char **envVars = NULL;
   const char *bp = NULL;
   const char *cmdNameBegin = NULL;
   Bool impersonatingVMWareUser = FALSE;
   int64 pid = -1;
   int i;
   void *userToken = NULL;
   static char resultBuffer[32];    // more than enough to hold a 64 bit pid
   VixToolsStartedProgramState *spState;
   VMAutomationRequestParser parser;

   err = VMAutomationRequestParserInit(&parser,
                                      requestMsg, sizeof *startProgramRequest);
   if (VIX_OK != err) {
      goto abort;
   }

   startProgramRequest = (VixMsgStartProgramRequest *) requestMsg;

   /*
    * It seems that this functions uses the a string format that includes
    * the '\0' terminator in the length fields.
    * This is different from other "old" vix guest command format.
    */
   err = VMAutomationRequestParserGetOptionalString(&parser,
                                      startProgramRequest->programPathLength,
                                            &programPath);
   if (VIX_OK != err) {
      goto abort;
   }

   if (NULL == programPath || 0 == *programPath) {
      err = VIX_E_INVALID_ARG;
      goto abort;
   }

   err = VMAutomationRequestParserGetOptionalString(&parser,
                                          startProgramRequest->argumentsLength,
                                                    &arguments);
   if (VIX_OK != err) {
      goto abort;
   }

   err = VMAutomationRequestParserGetOptionalString(&parser,
                                         startProgramRequest->workingDirLength,
                                                    &workingDir);
   if (VIX_OK != err) {
      goto abort;
   }

   if (NULL != workingDir && '\0' == workingDir[0]) {
      /* Let's treat an empty string the same as NULL: use the default. */
      workingDir = NULL;
   }

   err = VMAutomationRequestParserGetOptionalStrings(&parser,
                                             startProgramRequest->numEnvVars,
                                             startProgramRequest->envVarLength,
                                                    &bp);
   if (VIX_OK != err) {
      goto abort;
   }

   if (startProgramRequest->numEnvVars > 0) {
      envVars = Util_SafeMalloc(sizeof(char*) * (startProgramRequest->numEnvVars + 1));
      for (i = 0; i < startProgramRequest->numEnvVars; i++) {
         envVars[i] = bp;
         bp += strlen(envVars[i]) + 1;
      }
      envVars[i] = NULL;

      err = VixToolsValidateEnviron(envVars);
      if (VIX_OK != err) {
         goto abort;
      }
   }

   err = VixToolsImpersonateUser(requestMsg, &userToken);
   if (VIX_OK != err) {
      goto abort;
   }
   impersonatingVMWareUser = TRUE;

   g_debug("%s: User: %s args: progamPath: '%s', arguments: '%s', workingDir: '%s'\n",
           __FUNCTION__, IMPERSONATED_USERNAME, programPath,
          (NULL != arguments) ? arguments : "",
          (NULL != workingDir) ? workingDir : "");

   err = VixToolsStartProgramImpl(requestName,
                                  programPath,
                                  arguments,
                                  workingDir,
                                  startProgramRequest->numEnvVars,
                                  envVars,
                                  startProgramRequest->startMinimized,
                                  userToken,
                                  eventQueue,
                                  &pid);

   if (VIX_OK == err) {

      /*
       * Save off the program so ListProcessesEx can find it.
       *
       * We store it here to avoid the hole between starting it and the
       * exited process polling proc.
       */
      spState = Util_SafeMalloc(sizeof(VixToolsStartedProgramState));

      /*
       * Build up the command line so the args are passed to the command.
       * To be safe, always put quotes around the program name. If the name
       * contains spaces (either in the file name of its directory path),
       * then the quotes are required. If the name doesn't contain spaces, then
       * unnecessary quotes don't seem to create a problem for both Windows and
       * Linux.
       */
      if (NULL != arguments) {
         spState->fullCommandLine = Str_SafeAsprintf(NULL,
                                                     "\"%s\" %s",
                                                     programPath,
                                                     arguments);
      } else {
         spState->fullCommandLine = Str_SafeAsprintf(NULL,
                                                     "\"%s\"",
                                                     programPath);
      }
#if defined(_WIN32)
      /*
       * For windows, we let the VIX client parse the
       * command line to get the real command name.
       */
      spState->cmdName = NULL;
#else
      /*
       * Find the last path separator, to get the cmd name.
       * If no separator is found, then use the whole name.
       */
      cmdNameBegin = strrchr(programPath, '/');
      if (NULL == cmdNameBegin) {
         cmdNameBegin = programPath;
      } else {
         /*
          * Skip over the last separator.
          */
         cmdNameBegin++;
      }
      spState->cmdName = Str_SafeAsprintf(NULL, "%s", cmdNameBegin);
#endif
      spState->user = VixToolsGetImpersonatedUsername(&userToken);
      spState->pid = (uint64) pid;
      spState->startTime = time(NULL);
      spState->exitCode = 0;
      spState->endTime = 0;
      spState->isRunning = TRUE;
      spState->next = NULL;
      spState->procState = NULL;

      // add it to the list of started programs
      VixToolsUpdateStartedProgramList(spState);
   }

abort:
   if (impersonatingVMWareUser) {
      VixToolsUnimpersonateUser(userToken);
   }
   VixToolsLogoutUser(userToken);

   Str_Sprintf(resultBuffer, sizeof(resultBuffer), "%"FMT64"d", pid);
   *result = resultBuffer;

   free((char **) envVars);

   g_debug("%s: returning '%s'\n", __FUNCTION__, resultBuffer);

   g_message("%s: opcode %d returning %"FMT64"d\n", __FUNCTION__,
             requestMsg->opCode, err);

   return err;
} // VixTools_StartProgram


/*
 *-----------------------------------------------------------------------------
 *
 * VixToolsRunProgramImpl --
 *
 *    Run a named program on the guest.
 *
 * Return value:
 *    TRUE on success
 *    FALSE on failure
 *
 * Side effects:
 *    None
 *
 *-----------------------------------------------------------------------------
 */

VixError
VixToolsRunProgramImpl(char *requestName,      // IN
                       const char *commandLine,      // IN
                       const char *commandLineArgs,  // IN
                       int  runProgramOptions, // IN
                       void *userToken,        // IN
                       void *eventQueue,       // IN
                       int64 *pid)             // OUT,OPTIONAL
{
   VixError err = VIX_OK;
   char *fullCommandLine = NULL;
   VixToolsRunProgramState *asyncState = NULL;
   char *tempCommandLine = NULL;
   char *startProgramFileName;
   char *stopProgramFileName;
   Bool programExists;
   Bool programIsExecutable;
   ProcMgr_ProcArgs procArgs;
#if defined(_WIN32)
   Bool forcedRoot = FALSE;
   STARTUPINFO si;
   wchar_t *envBlock = NULL;
#endif
   GSource *timer;

   if (NULL != pid) {
      *pid = (int64) -1;
   }


   tempCommandLine = Util_SafeStrdup(commandLine);
   startProgramFileName = tempCommandLine;

   while (' ' == *startProgramFileName) {
      startProgramFileName++;
   }
   if ('\"' == *startProgramFileName) {
      startProgramFileName++;
      stopProgramFileName = strstr(startProgramFileName, "\"");
   } else {
      stopProgramFileName = NULL;
   }
   if (NULL == stopProgramFileName) {
      stopProgramFileName = startProgramFileName + strlen(startProgramFileName);
   }
   *stopProgramFileName = 0;

   /*
    * Check that the program exists.
    * On linux, we run the program by exec'ing /bin/sh, and that does not
    * return a clear error code indicating that the program does not exist
    * or cannot be executed.
    * This is a common and user-correctable error, however, so we want to
    * check for it and return a specific error code in this case.
    *
    */

   programExists = File_Exists(startProgramFileName);
   programIsExecutable =
      (FileIO_Access(startProgramFileName, FILEIO_ACCESS_EXEC) ==
                                                       FILEIO_SUCCESS);

   free(tempCommandLine);

   if (!programExists) {
      err = VIX_E_FILE_NOT_FOUND;
      goto abort;
   }
   if (!programIsExecutable) {
      err = VIX_E_GUEST_USER_PERMISSIONS;
      goto abort;
   }

   /*
    * Build up the command line so the args are passed to the command.
    * To be safe, always put quotes around the program name. If the name
    * contains spaces (either in the file name of its directory path),
    * then the quotes are required. If the name doesn't contain spaces, then
    * unnecessary quotes don't seem to create a problem for both Windows and
    * Linux.
    */
   if (NULL != commandLineArgs) {
      fullCommandLine = Str_SafeAsprintf(NULL,
                                     "\"%s\" %s",
                                     commandLine,
                                     commandLineArgs);
   } else {
      fullCommandLine = Str_SafeAsprintf(NULL,
                                     "\"%s\"",
                                     commandLine);
   }

   if (NULL == fullCommandLine) {
      err = VIX_E_OUT_OF_MEMORY;
      goto abort;
   }

   /*
    * Save some strings in the state.
    */
   asyncState = Util_SafeCalloc(1, sizeof *asyncState);
   asyncState->requestName = Util_SafeStrdup(requestName);
   asyncState->runProgramOptions = runProgramOptions;

   memset(&procArgs, 0, sizeof procArgs);
#if defined(_WIN32)
   if (PROCESS_CREATOR_USER_TOKEN != userToken) {
      /*
       * If we are impersonating a user then use the user's environment
       * block. That way the user-specific environment variables will
       * be available to the application (such as the user's TEMP
       * directory instead of the system-wide one).
       */
      err = VixToolsGetEnvBlock(userToken, &envBlock);
      if (VIX_OK != err) {
         goto abort;
      }

      forcedRoot = Impersonate_ForceRoot();
   }

   memset(&si, 0, sizeof si);
   procArgs.hToken = (PROCESS_CREATOR_USER_TOKEN == userToken) ? NULL : userToken;
   procArgs.bInheritHandles = TRUE;
   procArgs.lpStartupInfo = &si;
   si.cb = sizeof si;
   procArgs.dwCreationFlags = CREATE_UNICODE_ENVIRONMENT;
   procArgs.lpEnvironment = envBlock;
   si.dwFlags = STARTF_USESHOWWINDOW;
   si.wShowWindow = (VIX_RUNPROGRAM_ACTIVATE_WINDOW & runProgramOptions)
                     ? SW_SHOWNORMAL : SW_MINIMIZE;
#elif !defined(__FreeBSD__)
   procArgs.envp = VixToolsEnvironmentTableToEnvp(userEnvironmentTable);
#endif

   asyncState->procState = ProcMgr_ExecAsync(fullCommandLine, &procArgs);

#if defined(_WIN32)
   if (forcedRoot) {
      Impersonate_UnforceRoot();
   }
#else
   VixToolsFreeEnvp(procArgs.envp);
   DEBUG_ONLY(procArgs.envp = NULL;)
#endif

   if (NULL == asyncState->procState) {
      err = VIX_E_PROGRAM_NOT_STARTED;
      goto abort;
   }

   if (NULL != pid) {
      *pid = (int64) ProcMgr_GetPid(asyncState->procState);
   }

   /*
    * Start a periodic procedure to check the app periodically
    */
   asyncState->eventQueue = eventQueue;
   timer = g_timeout_source_new(SECONDS_BETWEEN_POLL_TEST_FINISHED * 1000);
   g_source_set_callback(timer, VixToolsMonitorAsyncProc, asyncState, NULL);
   g_source_attach(timer, g_main_loop_get_context(eventQueue));
   g_source_unref(timer);

   /*
    * VixToolsMonitorAsyncProc will clean asyncState up when the program finishes.
    */
   asyncState = NULL;

abort:
   free(fullCommandLine);
#ifdef _WIN32
   if (NULL != envBlock) {
      VixToolsDestroyEnvironmentBlock(envBlock);
   }
#endif

   if (VIX_FAILED(err)) {
      VixToolsFreeRunProgramState(asyncState);
   }

   g_message("%s returning %"FMT64"d\n", __FUNCTION__, err);

   return err;
} // VixToolsRunProgramImpl


/*
 *-----------------------------------------------------------------------------
 *
 * VixToolsStartProgramImpl --
 *
 *    Start a named program on the guest.
 *
 * Return value:
 *    VixError
 *
 * Side effects:
 *    Saves off its state.
 *
 *-----------------------------------------------------------------------------
 */

VixError
VixToolsStartProgramImpl(const char *requestName,            // IN
                         const char *programPath,            // IN
                         const char *arguments,              // IN
                         const char *workingDir,             // IN
                         int numEnvVars,                     // IN
                         const char **envVars,               // IN
                         Bool startMinimized,                // IN
                         void *userToken,                    // IN
                         void *eventQueue,                   // IN
                         int64 *pid)                         // OUT
{
   VixError err = VIX_OK;
   char *fullCommandLine = NULL;
   VixToolsStartProgramState *asyncState = NULL;
   char *tempCommandLine = NULL;
   char *startProgramFileName;
   char *stopProgramFileName;
   Bool programExists;
   Bool programIsExecutable;
   ProcMgr_ProcArgs procArgs;
   char *workingDirectory = NULL;
#if defined(_WIN32)
   Bool forcedRoot = FALSE;
   STARTUPINFO si;
   wchar_t *envBlock = NULL;
   Bool envBlockFromMalloc = TRUE;
#endif
   GSource *timer;

   /*
    * Initialize this here so we can call free on its member variables in abort
    */
   memset(&procArgs, 0, sizeof procArgs);

   if (NULL != pid) {
      *pid = (int64) -1;
   }

   tempCommandLine = Util_SafeStrdup(programPath);
   startProgramFileName = tempCommandLine;

   while (' ' == *startProgramFileName) {
      startProgramFileName++;
   }
   if ('\"' == *startProgramFileName) {
      startProgramFileName++;
      stopProgramFileName = strstr(startProgramFileName, "\"");
   } else {
      stopProgramFileName = NULL;
   }
   if (NULL == stopProgramFileName) {
      stopProgramFileName = startProgramFileName + strlen(startProgramFileName);
   }
   *stopProgramFileName = 0;

   /*
    * Check that the program exists.
    * On linux, we run the program by exec'ing /bin/sh, and that does not
    * return a clear error code indicating that the program does not exist
    * or cannot be executed.
    * This is a common and user-correctable error, however, so we want to
    * check for it and return a specific error code in this case.
    *
    */

   programExists = File_Exists(startProgramFileName);
   if (!programExists) {
      err = FoundryToolsDaemon_TranslateSystemErr();
      goto abort;
   }

   programIsExecutable =
      (FileIO_Access(startProgramFileName, FILEIO_ACCESS_EXEC) ==
                                                       FILEIO_SUCCESS);
   if (!programIsExecutable) {
      err = VIX_E_GUEST_USER_PERMISSIONS;
      goto abort;
   }

   /* sanity check workingDir if set */
   if (NULL != workingDir && !File_IsDirectory(workingDir)) {
      err = VIX_E_NOT_A_DIRECTORY;
      goto abort;
   }

   /*
    * Adjust the workingDir if needed.
    * For non-Windows, we use the user's $HOME if workingDir isn't supplied.
    */
   if (NULL == workingDir) {
#if defined(__linux__) || defined(sun) || defined(__FreeBSD__) || defined(__APPLE__)
      char *username = NULL;

      if (!ProcMgr_GetImpersonatedUserInfo(&username, &workingDirectory)) {
         g_warning("%s: ProcMgr_GetImpersonatedUserInfo() failed fetching workingDirectory\n", __FUNCTION__);
         err = VIX_E_FAIL;
         goto abort;
      }

      free(username);
#elif defined(_WIN32)
      workingDirectory = (char *)workingDir;
#else
      /*
       * we shouldn't ever get here for unsupported guests, so just
       * be sure it builds.
       */
      workingDirectory = NULL;
#endif
   } else {
      workingDirectory = Util_SafeStrdup(workingDir);
   }


   /*
    * Build up the command line so the args are passed to the command.
    * To be safe, always put quotes around the program name. If the name
    * contains spaces (either in the file name of its directory path),
    * then the quotes are required. If the name doesn't contain spaces, then
    * unnecessary quotes don't seem to create a problem for both Windows and
    * Linux.
    */
   if (NULL != arguments) {
      fullCommandLine = Str_SafeAsprintf(NULL,
                                     "\"%s\" %s",
                                     programPath,
                                     arguments);
   } else {
      fullCommandLine = Str_SafeAsprintf(NULL,
                                     "\"%s\"",
                                     programPath);
   }

   if (NULL == fullCommandLine) {
      err = VIX_E_OUT_OF_MEMORY;
      goto abort;
   }

   /*
    * Save some state for when it completes.
    */
   asyncState = Util_SafeCalloc(1, sizeof *asyncState);

#if defined(_WIN32)
   if (NULL != envVars) {
      err = VixToolsEnvironToEnvBlock(envVars, &envBlock);
      if (VIX_OK != err) {
         goto abort;
      }
   } else if (PROCESS_CREATOR_USER_TOKEN != userToken) {
      /*
       * If we are impersonating a user and that user did not supply
       * environment variables to pass, then use the user's environment
       * block. That way the user-specific environment variables will
       * be available to the application (such as the user's TEMP
       * directory instead of the system-wide one).
       */
      err = VixToolsGetEnvBlock(userToken, &envBlock);
      if (VIX_OK != err) {
         goto abort;
      }
      envBlockFromMalloc = FALSE;
   }

   if (PROCESS_CREATOR_USER_TOKEN != userToken) {
      forcedRoot = Impersonate_ForceRoot();
   }

   memset(&si, 0, sizeof si);
   procArgs.hToken = (PROCESS_CREATOR_USER_TOKEN == userToken) ? NULL : userToken;
   procArgs.bInheritHandles = TRUE;
   procArgs.lpStartupInfo = &si;
   procArgs.lpCurrentDirectory = UNICODE_GET_UTF16(workingDirectory);
   /*
    * The lpEnvironment is in UTF-16, so we need the CREATE_UNICODE_ENVIRONMENT
    * flag.
    */
   procArgs.dwCreationFlags = CREATE_UNICODE_ENVIRONMENT;
   procArgs.lpEnvironment = envBlock;
   si.cb = sizeof si;
   si.dwFlags = STARTF_USESHOWWINDOW;
   si.wShowWindow = (startMinimized) ? SW_MINIMIZE : SW_SHOWNORMAL;
#else
   procArgs.workingDirectory = workingDirectory;
   procArgs.envp = (char **)envVars;
#endif

   asyncState->procState = ProcMgr_ExecAsync(fullCommandLine, &procArgs);

#if defined(_WIN32)
   if (forcedRoot) {
      Impersonate_UnforceRoot();
   }
#endif

   if (NULL == asyncState->procState) {
      err = VIX_E_PROGRAM_NOT_STARTED;
      goto abort;
   }

   if (NULL != pid) {
      *pid = (int64) ProcMgr_GetPid(asyncState->procState);
   }

   g_debug("%s: started '%s', pid %"FMT64"d\n",
           __FUNCTION__, fullCommandLine, *pid);

   /*
    * Start a periodic procedure to check the app periodically
    */
   asyncState->eventQueue = eventQueue;
   timer = g_timeout_source_new(SECONDS_BETWEEN_POLL_TEST_FINISHED * 1000);
   g_source_set_callback(timer, VixToolsMonitorStartProgram, asyncState, NULL);
   g_source_attach(timer, g_main_loop_get_context(eventQueue));
   g_source_unref(timer);

   /*
    * VixToolsMonitorStartProgram will clean asyncState up when the program
    * finishes.
    */
   asyncState = NULL;

abort:
   free(tempCommandLine);
   free(fullCommandLine);
   free(workingDirectory);
#ifdef _WIN32
   if (envBlockFromMalloc) {
      free(envBlock);
   } else {
      VixToolsDestroyEnvironmentBlock(envBlock);
   }
   UNICODE_RELEASE_UTF16(procArgs.lpCurrentDirectory);
#endif

   if (VIX_FAILED(err)) {
      VixToolsFreeStartProgramState(asyncState);
   }

   return err;
} // VixToolsStartProgramImpl


/*
 *-----------------------------------------------------------------------------
 *
 * VixToolsMonitorAsyncProc --
 *
 *    This polls a program running in the guest to see if it has completed.
 *    It is used by the test/dev code to detect when a test application
 *    completes.
 *
 * Return value:
 *    TRUE on non-glib implementation.
 *    FALSE on glib implementation.
 *
 * Side effects:
 *    None
 *
 *-----------------------------------------------------------------------------
 */

static gboolean
VixToolsMonitorAsyncProc(void *clientData) // IN
{
   VixError err = VIX_OK;
   VixToolsRunProgramState *asyncState;
   Bool procIsRunning = FALSE;
   int exitCode = 0;
   ProcMgr_Pid pid = -1;
   int result = -1;
   GSource *timer;
   char *requestName = NULL;
   VixRunProgramOptions runProgramOptions;

   asyncState = (VixToolsRunProgramState *)clientData;
   ASSERT(asyncState);

   /*
    * Check if the program has completed and VIX commands
    * are not being restricted. Performing cleanup involving
    * IO would deadlock the operations like quiesce snapshot
    * that freeze the filesystem.
    */
   procIsRunning = ProcMgr_IsAsyncProcRunning(asyncState->procState);
   if (!procIsRunning) {
      if (gRestrictCommands) {
         g_debug("%s: Deferring RunScript cleanup due to IO freeze\n",
                 __FUNCTION__);
      } else {
         goto cleanup;
      }
   }

   timer = g_timeout_source_new(SECONDS_BETWEEN_POLL_TEST_FINISHED * 1000);
   g_source_set_callback(timer, VixToolsMonitorAsyncProc, asyncState, NULL);
   g_source_attach(timer, g_main_loop_get_context(asyncState->eventQueue));
   g_source_unref(timer);
   return FALSE;

cleanup:

   /*
    * We need to always check the exit code, even if there is no need to
    * report it. On POSIX systems, ProcMgr_GetExitCode() does things like
    * call waitpid() to clean up the child process.
    */
   result = ProcMgr_GetExitCode(asyncState->procState, &exitCode);
   pid = ProcMgr_GetPid(asyncState->procState);
   if (0 != result) {
      exitCode = -1;
   }

   runProgramOptions = asyncState->runProgramOptions;
   requestName = Util_SafeStrdup(asyncState->requestName);

   VixToolsFreeRunProgramState(asyncState);

   /*
    * We may just be running to clean up after running a script, with the
    * results already reported.
    */
   if ((NULL != reportProgramDoneProc)
       && !(runProgramOptions & VIX_RUNPROGRAM_RETURN_IMMEDIATELY)) {
      (*reportProgramDoneProc)(requestName,
                               err,
                               exitCode,
                               (int64) pid,
                               reportProgramDoneData);
   }

   free(requestName);
   return FALSE;
} // VixToolsMonitorAsyncProc


/*
 *----------------------------------------------------------------------------
 *
 * VixToolsInvalidateInactiveHGFSSessions --
 *
 *    Send a request to HGFS server to invalidate inactive sessions.
 *    Registers a timer to call the invalidator.
 *
 * Return value:
 *    TRUE if the timer needs to be re-registerd.
 *    FALSE if the timer needs to be deleted.
 *
 * Side effects:
 *    None
 *
 *----------------------------------------------------------------------------
 */

static gboolean
VixToolsInvalidateInactiveHGFSSessions(void *clientData)   // IN:
{
   if (HgfsServerManager_InvalidateInactiveSessions(&gVixHgfsBkdrConn) > 0) {
      /*
       * There are still active sessions, so keep the periodic timer
       * registered.
       */
      return TRUE;
   } else {

      g_debug("%s: HGFS session Invalidator is successfully detached\n",
              __FUNCTION__);

      g_source_unref(gHgfsSessionInvalidatorTimer);
      gHgfsSessionInvalidatorTimer = NULL;
      gHgfsSessionInvalidatorTimerId = 0;
      return FALSE;
   }
}


/*
 *----------------------------------------------------------------------------
 *
 * VixToolsRegisterHgfsSessionInvalidator --
 *
 *    Check bug 783263 for more details. This function is designed to
 *    cleanup any hgfs state left by remote clients that got
 *    disconnected abruptly during a file copy process.
 *
 *    If there is a timer already registered, then this function doesn't
 *    do anything.
 *
 * Return value:
 *    None.
 *
 * Side effects:
 *    None.
 *
 *----------------------------------------------------------------------------
 */

static void
VixToolsRegisterHgfsSessionInvalidator(void *clientData)    // IN:
{
   ASSERT(clientData);

   if (NULL != gHgfsSessionInvalidatorTimer) {
      return;
   }

   gHgfsSessionInvalidatorTimer =
         g_timeout_source_new(SECONDS_BETWEEN_INVALIDATING_HGFS_SESSIONS * 1000);

   g_source_set_callback(gHgfsSessionInvalidatorTimer,
                         VixToolsInvalidateInactiveHGFSSessions,
                         NULL,
                         NULL);

   gHgfsSessionInvalidatorTimerId =
         g_source_attach(gHgfsSessionInvalidatorTimer,
                         g_main_loop_get_context((GMainLoop *) clientData));

   g_debug("%s: HGFS session Invalidator registered\n", __FUNCTION__);
}


/*
 *-----------------------------------------------------------------------------
 *
 * VixToolsMonitorStartProgram --
 *
 *    This polls a program started by StartProgram to see if it has completed.
 *    If it has, saves off its exitCode and endTime so they can be queried
 *    via ListProcessesEx.
 *
 * Return value:
 *    TRUE on non-glib implementation.
 *    FALSE on glib implementation.
 *
 * Side effects:
 *    None
 *
 *-----------------------------------------------------------------------------
 */

static gboolean
VixToolsMonitorStartProgram(void *clientData) // IN
{
   VixToolsStartProgramState *asyncState;
   Bool procIsRunning = FALSE;
   int exitCode = 0;
   ProcMgr_Pid pid = -1;
   int result = -1;
   VixToolsStartedProgramState *spState;
   GSource *timer;

   asyncState = (VixToolsStartProgramState *) clientData;
   ASSERT(asyncState);

   /*
    * Check if the program has completed.
    */
   procIsRunning = ProcMgr_IsAsyncProcRunning(asyncState->procState);
   if (!procIsRunning) {
      goto done;
   }

   timer = g_timeout_source_new(SECONDS_BETWEEN_POLL_TEST_FINISHED * 1000);
   g_source_set_callback(timer, VixToolsMonitorStartProgram, asyncState, NULL);
   g_source_attach(timer, g_main_loop_get_context(asyncState->eventQueue));
   g_source_unref(timer);
   return FALSE;

done:

   result = ProcMgr_GetExitCode(asyncState->procState, &exitCode);
   pid = ProcMgr_GetPid(asyncState->procState);
   if (0 != result) {
      exitCode = -1;
   }

   /*
    * Save off the program exit state so ListProcessesEx can find it.
    *
    * We only bother to set pid, exitCode and endTime -- we have the
    * other data from when we made the initial record whne the
    * progrtam started; that record will be updated with the exitCode
    * and endTime.
    */
   spState = Util_SafeMalloc(sizeof(VixToolsStartedProgramState));
   spState->cmdName = NULL;
   spState->fullCommandLine = NULL;
   spState->user = NULL;
   spState->pid = pid;
   spState->startTime = 0;
   spState->exitCode = exitCode;
   spState->endTime = time(NULL);
   spState->isRunning = FALSE;
   spState->next = NULL;
   spState->procState = asyncState->procState;

   // add it to the list of exited programs
   VixToolsUpdateStartedProgramList(spState);

   VixToolsFreeStartProgramState(asyncState);

   return FALSE;
} // VixToolsMonitorStartProgram


/*
 *-----------------------------------------------------------------------------
 *
 * VixToolsUpdateStartedProgramList --
 *
 *    Adds a new started program's state to the saved list, and
 *    removes any that have been there too long.
 *
 * Return value:
 *    None
 *
 * Side effects:
 *    Apps that have been saved past their expiration date are dropped.
 *
 *-----------------------------------------------------------------------------
 */
static void
VixToolsUpdateStartedProgramList(VixToolsStartedProgramState *state)        // IN
{
   VixToolsStartedProgramState *spList = NULL;
   VixToolsStartedProgramState *last = NULL;
   VixToolsStartedProgramState *old = NULL;
   time_t now;

   now = time(NULL);

   /*
    * Update the 'running' record if the process has completed.
    */
   if (state && (state->isRunning == FALSE)) {
      spList = startedProcessList;
      while (spList) {
         if (spList->pid == state->pid) {
            /*
             * Update the two exit fields now that we have them
             */
            spList->exitCode = state->exitCode;
            spList->endTime = state->endTime;
            spList->isRunning = FALSE;

            /*
             * Don't let the procState be free'd on Windows to
             * keep OS from reusing the pid. We need to free
             * procState in case of Posix to avoid unnecessary
             * caching of FDs, which might make the service run
             * out of FDs as FDs are limited (usually 1024 by
             * default) for a process.
             */
#ifdef WIN32
            spList->procState = state->procState;
            state->procState = NULL;
#else
            spList->procState = NULL;
#endif

            VixToolsFreeStartedProgramState(state);
            // NULL it out so we don't try to add it later in this function
            state  = NULL;
            break;
         } else {
            spList = spList->next;
         }
      }
   }


   /*
    * Find and toss any old records.
    */
   last = NULL;
   spList = startedProcessList;
   while (spList) {
      /*
       * Sanity check we don't have a duplicate entry -- this should
       * only happen when the OS re-uses the PID before we reap the record
       * of its exit status.
       */
      if (state) {
         if (state->pid == spList->pid) {
            // XXX just whine for M/N, needs better fix in *main
            g_warning("%s: found duplicate entry in startedProcessList\n",
                      __FUNCTION__);
         }
      }
      if (!spList->isRunning &&
          (spList->endTime < (now - VIX_TOOLS_EXITED_PROGRAM_REAP_TIME))) {
         if (last) {
            last->next = spList->next;
         } else {
            startedProcessList = spList->next;
         }
         old = spList;
         spList = spList->next;
         VixToolsFreeStartedProgramState(old);
      } else {
         last = spList;
         spList = spList->next;
      }
   }


   /*
    * Add any new record to the list
    */
   if (state) {
      if (last) {
         last->next = state;
      } else {
         startedProcessList = state;
      }
   }

} // VixToolsUpdateStartedProgramList


/*
 *-----------------------------------------------------------------------------
 *
 * VixToolsFreeStartedProgramState --
 *
 *
 * Results:
 *    None
 *
 * Side effects:
 *    None
 *
 *-----------------------------------------------------------------------------
 */

void
VixToolsFreeStartedProgramState(VixToolsStartedProgramState *spState) // IN
{
   if (NULL == spState) {
      return;
   }

   free(spState->cmdName);
   free(spState->fullCommandLine);
   free(spState->user);

   if (NULL != spState->procState) {
      ProcMgr_Free(spState->procState);
   }

   free(spState);
} // VixToolsFreeStartedProgramState


/*
 *-----------------------------------------------------------------------------
 *
 * VixToolsFindStartedProgramState --
 *
 *    Searches the list of running/exited apps to see if the given
 *    pid was started via StartProgram.
 *
 * Results:
 *    Any state matching the given pid.
 *
 * Side effects:
 *    None
 *
 *-----------------------------------------------------------------------------
 */

VixToolsStartedProgramState *
VixToolsFindStartedProgramState(uint64 pid)
{
   VixToolsStartedProgramState *spList;

   spList = startedProcessList;
   while (spList) {
      if (spList->pid == pid) {
         return spList;
      }
      spList = spList->next;
   }

   return NULL;
}


/*
 *-----------------------------------------------------------------------------
 *
 * FoundryToolsDaemon_TranslateSystemErr --
 *
 *    Looks at errno/GetLastError() and returns the foundry errcode
 *    that it best maps to.
 *
 * Return value:
 *    None
 *
 * Side effects:
 *    None
 *
 *-----------------------------------------------------------------------------
 */

static VixError
FoundryToolsDaemon_TranslateSystemErr(void)
{
#ifdef _WIN32
   return Vix_TranslateSystemError(GetLastError());
#else
   return Vix_TranslateSystemError(errno);
#endif
}


#if SUPPORT_VGAUTH
/*
 *-----------------------------------------------------------------------------
 *
 * FoundryToolsDaemon_TranslateSystemErr --
 *
 *    Looks at errno/GetLastError() and returns the foundry errcode
 *    that it best maps to.
 *
 * Return value:
 *    None
 *
 * Side effects:
 *    None
 *
 *-----------------------------------------------------------------------------
 */

VixError
VixToolsTranslateVGAuthError(VGAuthError vgErr)
{
   VixError err;

   switch (VGAUTH_ERROR_CODE(vgErr)) {
   case VGAUTH_E_OK:
      err = VIX_OK;
      break;
   case VGAUTH_E_INVALID_ARGUMENT:
      err = VIX_E_INVALID_ARG;
      break;
   case VGAUTH_E_INVALID_CERTIFICATE:
      err = VIX_E_INVALID_ARG; // XXX -- needs a Vix equiv
      break;
   case VGAUTH_E_PERMISSION_DENIED:
      err = VIX_E_GUEST_USER_PERMISSIONS;
      break;
   case VGAUTH_E_OUT_OF_MEMORY:
      err = VIX_E_OUT_OF_MEMORY;
      break;
   case VGAUTH_E_COMM:
      err = VIX_E_FAIL;
      break;
   case VGAUTH_E_NOTIMPLEMENTED:
      err = VIX_E_NOT_SUPPORTED;
      break;
   case VGAUTH_E_NOT_CONNECTED:
      err = VIX_E_FAIL;
      break;
   case VGAUTH_E_VERSION_MISMATCH:
      err = VIX_E_FAIL;
      break;
   case VGAUTH_E_SECURITY_VIOLATION:
      err = VIX_E_FAIL;
      break;
   case VGAUTH_E_CERT_ALREADY_EXISTS:
      err = VIX_E_INVALID_ARG;
      break;
   case VGAUTH_E_AUTHENTICATION_DENIED:
      err = VIX_E_INVALID_LOGIN_CREDENTIALS;
      break;
   case VGAUTH_E_INVALID_TICKET:
      err = VIX_E_INVALID_ARG;
      break;
   case VGAUTH_E_MULTIPLE_MAPPINGS:
      err = VIX_E_GUEST_AUTH_MULIPLE_MAPPINGS;
      break;
   case VGAUTH_E_ALREADY_IMPERSONATING:
      err = VIX_E_FAIL;
      break;
   case VGAUTH_E_NO_SUCH_USER:
      err = VIX_E_INVALID_ARG;
      break;
   case VGAUTH_E_SERVICE_NOT_RUNNING:
   case VGAUTH_E_SYSTEM_ERRNO:
   case VGAUTH_E_SYSTEM_WINDOWS:
   case VGAUTH_E_TOO_MANY_CONNECTIONS:
      err = VIX_E_FAIL;
      break;
   case VGAUTH_E_UNSUPPORTED:
      err = VIX_E_NOT_SUPPORTED;
      break;
   default:
      err = VIX_E_FAIL;
      g_warning("%s: error code "VGAUTHERR_FMT64X" has no translation\n",
                __FUNCTION__, vgErr);
      break;
   }
   g_debug("%s: translated VGAuth err "VGAUTHERR_FMT64X" to Vix err %"FMT64"d\n",
           __FUNCTION__, vgErr, err);


   return err;
}
#endif


/*
 *-----------------------------------------------------------------------------
 *
 * VixTools_GetToolsPropertiesImpl --
 *
 *    Get information about test features.
 *
 * Return value:
 *    VixError
 *
 * Side effects:
 *    None
 *
 *-----------------------------------------------------------------------------
 */

VixError
VixTools_GetToolsPropertiesImpl(GKeyFile *confDictRef,            // IN
                                char **resultBuffer,              // OUT
                                size_t *resultBufferLength)       // OUT
{
   VixError err = VIX_OK;
   VixPropertyListImpl propList;
   char *serializedBuffer = NULL;
   size_t serializedBufferLength = 0;
#if !defined(__FreeBSD__)
   char *guestName;
   int osFamily;
   char *packageList = NULL;
   const char *powerOffScript = NULL;
   const char *powerOnScript = NULL;
   const char *resumeScript = NULL;
   const char *suspendScript = NULL;
   char *osName = NULL;
   char *osNameFull = NULL;
   Bool foundHostName;
   char *tempDir = NULL;
   int wordSize = 32;


   VixPropertyList_Initialize(&propList);

   /*
    * Collect some values about the host.
    *
    * XXX: 512 is the old hardcoded value for the size of the "guestName"
    * buffer. Since Win32U_GetComputerName returns a new buffer, we do this
    * hack, since the GuestInfo API expects a pre-allocated buffer.
    */
   guestName = Util_SafeMalloc(512);
   foundHostName = System_GetNodeName(512, guestName);
   if (!foundHostName) {
      free(guestName);
#ifdef _WIN32
      /*
       * Give it another try to read NetBIOS name.
       */
      guestName = Win32U_GetComputerName();
#else
      guestName = Util_SafeStrdup("");
#endif
   }

#ifdef _WIN32
   osFamily = GUEST_OS_FAMILY_WINDOWS;
#else
   osFamily = GUEST_OS_FAMILY_LINUX;
#endif

   osNameFull = Hostinfo_GetOSName();
   if (osNameFull == NULL) {
      osNameFull = Util_SafeStrdup("");
   }

   osName = Hostinfo_GetOSGuestString();
   if (osName == NULL) {
      osName = Util_SafeStrdup("");
   }

   wordSize = Hostinfo_GetSystemBitness();
   if (wordSize <= 0) {
      wordSize = 32;
   }

   /*
    * TODO: Something with this.
    */
   packageList = "";

   if (confDictRef != NULL) {
      powerOffScript = g_key_file_get_string(confDictRef, "powerops",
                                             CONFNAME_POWEROFFSCRIPT, NULL);
      powerOnScript = g_key_file_get_string(confDictRef, "powerops",
                                            CONFNAME_POWERONSCRIPT, NULL);
      resumeScript = g_key_file_get_string(confDictRef, "powerops",
                                           CONFNAME_RESUMESCRIPT, NULL);
      suspendScript = g_key_file_get_string(confDictRef, "powerops",
                                            CONFNAME_SUSPENDSCRIPT, NULL);
   }

   tempDir = File_GetSafeTmpDir(TRUE);

   /*
    * Now, record these values in a property list.
    */
   err = VixPropertyList_SetString(&propList,
                                   VIX_PROPERTY_GUEST_OS_VERSION,
                                   osNameFull);
   if (VIX_OK != err) {
      goto abort;
   }
   err = VixPropertyList_SetString(&propList,
                                   VIX_PROPERTY_GUEST_OS_VERSION_SHORT,
                                   osName);
   if (VIX_OK != err) {
      goto abort;
   }
   err = VixPropertyList_SetString(&propList,
                                   VIX_PROPERTY_GUEST_TOOLS_PRODUCT_NAM,
                                   PRODUCT_SHORT_NAME);
   if (VIX_OK != err) {
      goto abort;
   }
   err = VixPropertyList_SetString(&propList,
                                   VIX_PROPERTY_GUEST_TOOLS_VERSION,
                                   PRODUCT_VERSION_STRING);
   if (VIX_OK != err) {
      goto abort;
   }
   err = VixPropertyList_SetString(&propList,
                                   VIX_PROPERTY_GUEST_NAME,
                                   guestName);
   if (VIX_OK != err) {
      goto abort;
   }
   err = VixPropertyList_SetInteger(&propList,
                                    VIX_PROPERTY_GUEST_TOOLS_API_OPTIONS,
                                    VIX_TOOLSFEATURE_SUPPORT_GET_HANDLE_STATE);
   if (VIX_OK != err) {
      goto abort;
   }
   err = VixPropertyList_SetInteger(&propList,
                                    VIX_PROPERTY_GUEST_OS_FAMILY,
                                    osFamily);
   if (VIX_OK != err) {
      goto abort;
   }
   err = VixPropertyList_SetString(&propList,
                                   VIX_PROPERTY_GUEST_OS_PACKAGE_LIST,
                                   packageList);
   if (VIX_OK != err) {
      goto abort;
   }
   if (NULL != powerOffScript) {
      err = VixPropertyList_SetString(&propList,
                                      VIX_PROPERTY_GUEST_POWER_OFF_SCRIPT,
                                      powerOffScript);
      if (VIX_OK != err) {
         goto abort;
      }
   }
   if (NULL != resumeScript) {
      err = VixPropertyList_SetString(&propList,
                                      VIX_PROPERTY_GUEST_RESUME_SCRIPT,
                                      resumeScript);
      if (VIX_OK != err) {
         goto abort;
      }
   }
   if (NULL != powerOnScript) {
      err = VixPropertyList_SetString(&propList,
                                      VIX_PROPERTY_GUEST_POWER_ON_SCRIPT,
                                      powerOnScript);
      if (VIX_OK != err) {
         goto abort;
      }
   }
   if (NULL != suspendScript) {
      err = VixPropertyList_SetString(&propList,
                                      VIX_PROPERTY_GUEST_SUSPEND_SCRIPT,
                                      suspendScript);
      if (VIX_OK != err) {
         goto abort;
      }
   }
   err = VixPropertyList_SetString(&propList,
                                   VIX_PROPERTY_VM_GUEST_TEMP_DIR_PROPERTY,
                                   tempDir);
   if (VIX_OK != err) {
      goto abort;
   }
   err = VixPropertyList_SetInteger(&propList,
                                    VIX_PROPERTY_GUEST_TOOLS_WORD_SIZE,
                                    wordSize);
   if (VIX_OK != err) {
      goto abort;
   }

   /* Retrieve the share folders UNC root path. */
   err = VixToolsSetSharedFoldersProperties(&propList);
   if (VIX_OK != err) {
      goto abort;
   }

   /* Set up the API status properties */
   err = VixToolsSetAPIEnabledProperties(&propList, confDictRef);
   if (VIX_OK != err) {
      goto abort;
   }

   /*
    * Serialize the property list to buffer then encode it.
    * This is the string we return to the VMX process.
    */
   err = VixPropertyList_Serialize(&propList,
                                   FALSE,
                                   &serializedBufferLength,
                                   &serializedBuffer);

   if (VIX_OK != err) {
      goto abort;
   }
   *resultBuffer = serializedBuffer;
   *resultBufferLength = (int)serializedBufferLength;
   serializedBuffer = NULL;

abort:
   VixPropertyList_RemoveAllWithoutHandles(&propList);
   free(guestName);
   free(serializedBuffer);
   free(tempDir);
   free(osName);
   free(osNameFull);
#else
   /*
    * FreeBSD. We do not require all the properties above.
    * We only Support VMODL Guest Ops for now (Bug 228398).
    */

   VixPropertyList_Initialize(&propList);

   /* InitiateFileTransfer(From|To)Guest operations require this */
   err = VixPropertyList_SetInteger(&propList,
                                    VIX_PROPERTY_GUEST_OS_FAMILY,
                                    GUEST_OS_FAMILY_LINUX);
   if (VIX_OK != err) {
      goto abort;
   }
   /* Retrieve the share folders UNC root path. */
   err = VixToolsSetSharedFoldersProperties(&propList);
   if (VIX_OK != err) {
      goto abort;
   }
   /*
    * Set up the API status properties.
    * This is done so that the client side can tell the
    * difference between OutOfDate tools and NotSupported.
    */
   err = VixToolsSetAPIEnabledProperties(&propList, confDictRef);
   if (VIX_OK != err) {
      goto abort;
   }
   /*
    * Serialize the property list to buffer then encode it.
    * This is the string we return to the VMX process.
    */
   err = VixPropertyList_Serialize(&propList,
                                   FALSE,
                                   &serializedBufferLength,
                                   &serializedBuffer);
   if (VIX_OK != err) {
      goto abort;
   }
   *resultBuffer = serializedBuffer;
   *resultBufferLength = (int)serializedBufferLength;
   serializedBuffer = NULL;

abort:
   VixPropertyList_RemoveAllWithoutHandles(&propList);
   free(serializedBuffer);
#endif // __FreeBSD__

   return err;
} // VixTools_GetToolsPropertiesImpl


/*
 *-----------------------------------------------------------------------------
 *
 * VixToolsSetSharedFoldersProperties --
 *
 *    Set information about the shared folders feature.
 *
 * Return value:
 *    VixError
 *
 * Side effects:
 *    None
 *
 *-----------------------------------------------------------------------------
 */

static VixError
VixToolsSetSharedFoldersProperties(VixPropertyListImpl *propList)    // IN
{
   VixError err = VIX_OK;

   /* Retrieve the share folders UNC root path. */
   char *hgfsRootPath = NULL;

   if (!HgfsHlpr_QuerySharesDefaultRootPath(&hgfsRootPath)) {
      /* Exit ok as we have nothing to set from shared folders. */
      goto exit;
   }

   ASSERT(hgfsRootPath != NULL);

   err = VixPropertyList_SetString(propList,
                                   VIX_PROPERTY_GUEST_SHAREDFOLDERS_SHARES_PATH,
                                   hgfsRootPath);
   if (VIX_OK != err) {
      goto exit;
   }

exit:
   if (hgfsRootPath != NULL) {
      HgfsHlpr_FreeSharesRootPath(hgfsRootPath);
   }
   return err;
}


/*
 *-----------------------------------------------------------------------------
 *
 * VixToolsGetAPIDisabledFromConf --
 *
 *    Helper function for fetching the API config setting.
 *
 *    If the varName is NULL, only the global switch is checked.
 *
 * Return value:
 *    Bool
 *
 * Side effects:
 *    None
 *
 *-----------------------------------------------------------------------------
 */

static Bool
VixToolsGetAPIDisabledFromConf(GKeyFile *confDictRef,            // IN
                               const char *varName)              // IN
{
   gboolean disabled = FALSE;
   char disabledName[128];

   /*
    * g_key_get_file_boolean() will also return FALSE if there's no
    * entry in the config file.
    */


   /*
    * First check the global kill-switch, which will override the
    * per-API configs if its set.
    */
   if (confDictRef != NULL) {
      disabled = g_key_file_get_boolean(confDictRef,
                                        VIX_TOOLS_CONFIG_API_GROUPNAME,
                                        VIX_TOOLS_CONFIG_API_ALL_NAME,
                                        NULL);
      if (disabled) {
         return TRUE;
      }
   }

   /*
    * Check the individual API if the global kill-switch isn't on.
    */
   if (NULL != varName) {
      Str_Snprintf(disabledName, sizeof(disabledName), "%s.disabled", varName);
      if (confDictRef != NULL) {
         disabled = g_key_file_get_boolean(confDictRef,
                                           VIX_TOOLS_CONFIG_API_GROUPNAME,
                                           disabledName,
                                           NULL);
      }
   }

#if !SUPPORT_VGAUTH
   /*
    * Make sure vgauth related stuff does not show as enabled.
    */
   if (NULL != varName) {
      if ((strcmp(varName, VIX_TOOLS_CONFIG_API_ADD_GUEST_ALIAS_NAME) == 0) ||
          (strcmp(varName, VIX_TOOLS_CONFIG_API_REMOVE_GUEST_ALIAS_NAME) == 0) ||
          (strcmp(varName, VIX_TOOLS_CONFIG_API_REMOVE_GUEST_ALIAS_BY_CERT_NAME) == 0) ||
          (strcmp(varName, VIX_TOOLS_CONFIG_API_LIST_GUEST_ALIASES_NAME) == 0) ||
          (strcmp(varName, VIX_TOOLS_CONFIG_API_LIST_GUEST_MAPPED_ALIASES_NAME) == 0)) {
         disabled = TRUE;
      }
   }
#endif

   return disabled;
}


/*
 *-----------------------------------------------------------------------------
 *
 * VixToolsComputeEnabledProperty --
 *
 *    Wrapper function for setting ENABLED properties for VMODL APIs.
 *    For supported guest OSes, it uses VixToolsGetAPIDisabledFromConf() to
 *    check.  Otherwise its FALSE.
 *
 *
 * Return value:
 *    Bool
 *
 * Side effects:
 *    None
 *
 *-----------------------------------------------------------------------------
 */

static Bool
VixToolsComputeEnabledProperty(GKeyFile *confDictRef,            // IN
                               const char *varName)              // IN
{
   return VixToolsGetAPIDisabledFromConf(confDictRef, varName);
}


/*
 *-----------------------------------------------------------------------------
 *
 * VixToolsSetAPIEnabledProperties --
 *
 *    Set information about the state of APIs.
 *
 *    This is done for all guests, even those that can't do VMODL
 *    guest APIs, so that the client side knows if the tools are
 *    up-to-date.  If the client side doesn't see an ENABLED property
 *    for an API it knows about, it assumes the tools are out-of-date,
 *    and returns the appropriate error.
 *
 * Return value:
 *    VixError
 *
 * Side effects:
 *    None
 *
 *-----------------------------------------------------------------------------
 */

static VixError
VixToolsSetAPIEnabledProperties(VixPropertyListImpl *propList,    // IN
                                GKeyFile *confDictRef)            // IN
{
   VixError err = VIX_OK;

   err = VixPropertyList_SetBool(propList,
                                 VIX_PROPERTY_GUEST_START_PROGRAM_ENABLED,
                              VixToolsComputeEnabledProperty(confDictRef,
                                    VIX_TOOLS_CONFIG_API_START_PROGRAM_NAME));
   if (VIX_OK != err) {
      goto exit;
   }

   err = VixPropertyList_SetBool(propList,
                                 VIX_PROPERTY_GUEST_LIST_PROCESSES_ENABLED,
                              VixToolsComputeEnabledProperty(confDictRef,
                                    VIX_TOOLS_CONFIG_API_LIST_PROCESSES_NAME));
   if (VIX_OK != err) {
      goto exit;
   }

   err = VixPropertyList_SetBool(propList,
                                 VIX_PROPERTY_GUEST_TERMINATE_PROCESS_ENABLED,
                              VixToolsComputeEnabledProperty(confDictRef,
                                 VIX_TOOLS_CONFIG_API_TERMINATE_PROCESS_NAME));
   if (VIX_OK != err) {
      goto exit;
   }

   err = VixPropertyList_SetBool(propList,
                                 VIX_PROPERTY_GUEST_READ_ENVIRONMENT_VARIABLE_ENABLED,
                              VixToolsComputeEnabledProperty(confDictRef,
                                    VIX_TOOLS_CONFIG_API_READ_ENV_VARS_NAME));
   if (VIX_OK != err) {
      goto exit;
   }

   err = VixPropertyList_SetBool(propList,
                                 VIX_PROPERTY_GUEST_VALIDATE_CREDENTIALS_ENABLED,
                                 VixToolsComputeEnabledProperty(confDictRef,
                                   VIX_TOOLS_CONFIG_API_VALIDATE_CREDENTIALS_NAME));
   if (VIX_OK != err) {
      goto exit;
   }

   err = VixPropertyList_SetBool(propList,
                                 VIX_PROPERTY_GUEST_ACQUIRE_CREDENTIALS_ENABLED,
                                 VixToolsComputeEnabledProperty(confDictRef,
                                    VIX_TOOLS_CONFIG_API_ACQUIRE_CREDENTIALS_NAME));
   if (VIX_OK != err) {
      goto exit;
   }

   err = VixPropertyList_SetBool(propList,
                                 VIX_PROPERTY_GUEST_RELEASE_CREDENTIALS_ENABLED,
                                 VixToolsComputeEnabledProperty(confDictRef,
                                    VIX_TOOLS_CONFIG_API_RELEASE_CREDENTIALS_NAME));
   if (VIX_OK != err) {
      goto exit;
   }

   err = VixPropertyList_SetBool(propList,
                                 VIX_PROPERTY_GUEST_MAKE_DIRECTORY_ENABLED,
                                 VixToolsComputeEnabledProperty(confDictRef,
                                                  VIX_TOOLS_CONFIG_API_MAKE_DIRECTORY_NAME));
   if (VIX_OK != err) {
      goto exit;
   }

   err = VixPropertyList_SetBool(propList,
                                 VIX_PROPERTY_GUEST_DELETE_FILE_ENABLED,
                                 VixToolsComputeEnabledProperty(confDictRef,
                                       VIX_TOOLS_CONFIG_API_DELETE_FILE_NAME));
   if (VIX_OK != err) {
      goto exit;
   }

   err = VixPropertyList_SetBool(propList,
                                 VIX_PROPERTY_GUEST_DELETE_DIRECTORY_ENABLED,
                                 VixToolsComputeEnabledProperty(confDictRef,
                                    VIX_TOOLS_CONFIG_API_DELETE_DIRECTORY_NAME));
   if (VIX_OK != err) {
      goto exit;
   }

   err = VixPropertyList_SetBool(propList,
                                 VIX_PROPERTY_GUEST_MOVE_DIRECTORY_ENABLED,
                                 VixToolsComputeEnabledProperty(confDictRef,
                                                   VIX_TOOLS_CONFIG_API_MOVE_DIRECTORY_NAME));
   if (VIX_OK != err) {
      goto exit;
   }

   err = VixPropertyList_SetBool(propList,
                                 VIX_PROPERTY_GUEST_MOVE_FILE_ENABLED,
                                 VixToolsComputeEnabledProperty(confDictRef,
                                       VIX_TOOLS_CONFIG_API_MOVE_FILE_NAME));
   if (VIX_OK != err) {
      goto exit;
   }

   err = VixPropertyList_SetBool(propList,
                                 VIX_PROPERTY_GUEST_CREATE_TEMP_FILE_ENABLED,
                                 VixToolsComputeEnabledProperty(confDictRef,
                                    VIX_TOOLS_CONFIG_API_CREATE_TMP_FILE_NAME));
   if (VIX_OK != err) {
      goto exit;
   }

   err = VixPropertyList_SetBool(propList,
                                 VIX_PROPERTY_GUEST_CREATE_TEMP_DIRECTORY_ENABLED,
                                 VixToolsComputeEnabledProperty(confDictRef,
                                    VIX_TOOLS_CONFIG_API_CREATE_TMP_DIRECTORY_NAME));
   if (VIX_OK != err) {
      goto exit;
   }

   err = VixPropertyList_SetBool(propList,
                                 VIX_PROPERTY_GUEST_LIST_FILES_ENABLED,
                                 VixToolsComputeEnabledProperty(confDictRef,
                                       VIX_TOOLS_CONFIG_API_LIST_FILES_NAME));
   if (VIX_OK != err) {
      goto exit;
   }

   err = VixPropertyList_SetBool(propList,
                                 VIX_PROPERTY_GUEST_CHANGE_FILE_ATTRIBUTES_ENABLED,
                                 VixToolsComputeEnabledProperty(confDictRef,
                                    VIX_TOOLS_CONFIG_API_CHANGE_FILE_ATTRS_NAME));
   if (VIX_OK != err) {
      goto exit;
   }

   err = VixPropertyList_SetBool(propList,
                                 VIX_PROPERTY_GUEST_INITIATE_FILE_TRANSFER_FROM_GUEST_ENABLED,
                                 VixToolsComputeEnabledProperty(confDictRef,
                                    VIX_TOOLS_CONFIG_API_INITIATE_FILE_TRANSFER_FROM_GUEST_NAME));
   if (VIX_OK != err) {
      goto exit;
   }

   err = VixPropertyList_SetBool(propList,
                                 VIX_PROPERTY_GUEST_INITIATE_FILE_TRANSFER_TO_GUEST_ENABLED,
                                 VixToolsComputeEnabledProperty(confDictRef,
                                    VIX_TOOLS_CONFIG_API_INITIATE_FILE_TRANSFER_TO_GUEST_NAME));
   if (VIX_OK != err) {
      goto exit;
   }

   err = VixPropertyList_SetBool(propList,
                                 VIX_PROPERTY_GUEST_ADD_AUTH_ALIAS_ENABLED,
                                 VixToolsComputeEnabledProperty(confDictRef,
                                    VIX_TOOLS_CONFIG_API_ADD_GUEST_ALIAS_NAME));
   if (VIX_OK != err) {
      goto exit;
   }
   err = VixPropertyList_SetBool(propList,
                                 VIX_PROPERTY_GUEST_REMOVE_AUTH_ALIAS_ENABLED,
                                 VixToolsComputeEnabledProperty(confDictRef,
                                    VIX_TOOLS_CONFIG_API_REMOVE_GUEST_ALIAS_NAME));
   if (VIX_OK != err) {
      goto exit;
   }
   err = VixPropertyList_SetBool(propList,
                                 VIX_PROPERTY_GUEST_LIST_AUTH_ALIASES_ENABLED,
                                 VixToolsComputeEnabledProperty(confDictRef,
                                    VIX_TOOLS_CONFIG_API_LIST_GUEST_ALIASES_NAME));
   if (VIX_OK != err) {
      goto exit;
   }
   err = VixPropertyList_SetBool(propList,
                                 VIX_PROPERTY_GUEST_LIST_MAPPED_ALIASES_ENABLED,
                                 VixToolsComputeEnabledProperty(confDictRef,
                                    VIX_TOOLS_CONFIG_API_LIST_GUEST_MAPPED_ALIASES_NAME));
   if (VIX_OK != err) {
      goto exit;
   }

   err = VixPropertyList_SetBool(propList,
                                 VIX_PROPERTY_GUEST_CREATE_REGISTRY_KEY_ENABLED,
                                 VixToolsComputeEnabledProperty(confDictRef,
                                    VIX_TOOLS_CONFIG_API_CREATE_REGISTRY_KEY_NAME));
   if (VIX_OK != err) {
      goto exit;
   }

   err = VixPropertyList_SetBool(propList,
                                 VIX_PROPERTY_GUEST_LIST_REGISTRY_KEYS_ENABLED,
                                 VixToolsComputeEnabledProperty(confDictRef,
                                    VIX_TOOLS_CONFIG_API_LIST_REGISTRY_KEYS_NAME));
   if (VIX_OK != err) {
      goto exit;
   }

   err = VixPropertyList_SetBool(propList,
                                 VIX_PROPERTY_GUEST_DELETE_REGISTRY_KEY_ENABLED,
                                 VixToolsComputeEnabledProperty(confDictRef,
                                    VIX_TOOLS_CONFIG_API_DELETE_REGISTRY_KEY_NAME));
   if (VIX_OK != err) {
      goto exit;
   }

   err = VixPropertyList_SetBool(propList,
                                 VIX_PROPERTY_GUEST_SET_REGISTRY_VALUE_ENABLED,
                                 VixToolsComputeEnabledProperty(confDictRef,
                                    VIX_TOOLS_CONFIG_API_SET_REGISTRY_VALUE_NAME));
   if (VIX_OK != err) {
      goto exit;
   }

   err = VixPropertyList_SetBool(propList,
                                 VIX_PROPERTY_GUEST_LIST_REGISTRY_VALUES_ENABLED,
                                 VixToolsComputeEnabledProperty(confDictRef,
                                    VIX_TOOLS_CONFIG_API_LIST_REGISTRY_VALUES_NAME));
   if (VIX_OK != err) {
      goto exit;
   }

   err = VixPropertyList_SetBool(propList,
                                 VIX_PROPERTY_GUEST_DELETE_REGISTRY_VALUE_ENABLED,
                                 VixToolsComputeEnabledProperty(confDictRef,
                                    VIX_TOOLS_CONFIG_API_DELETE_REGISTRY_VALUE_NAME));
   if (VIX_OK != err) {
      goto exit;
   }

   err = VixPropertyList_SetBool(propList,
                                 VIX_PROPERTY_GUEST_REMOVE_AUTH_ALIAS_BY_CERT_ENABLED,
                                 VixToolsComputeEnabledProperty(confDictRef,
                                    VIX_TOOLS_CONFIG_API_REMOVE_GUEST_ALIAS_BY_CERT_NAME));
   if (VIX_OK != err) {
      goto exit;
   }
exit:
   g_debug("%s: returning err %"FMT64"d\n", __FUNCTION__, err);
   return err;
} // VixToolsSetAPIEnabledProperties


/*
 *-----------------------------------------------------------------------------
 *
 * VixToolsReadRegistry --
 *
 *    Read an int from the registry on the guest.
 *
 * Return value:
 *    VixError
 *
 * Side effects:
 *    None
 *
 *-----------------------------------------------------------------------------
 */

VixError
VixToolsReadRegistry(VixCommandRequestHeader *requestMsg,  // IN
                     char **result)                        // OUT
{
#ifdef _WIN32
   VixError err = VIX_OK;
   char *registryPathName = NULL;
   int valueInt = 0;
   int errResult;
   Bool impersonatingVMWareUser = FALSE;
   void *userToken = NULL;
   char *valueStr = NULL;
   VixMsgRegistryRequest *registryRequest;
   VMAutomationRequestParser parser;

   /*
    * Parse the argument
    */
   err = VMAutomationRequestParserInit(&parser,
                                       requestMsg, sizeof *registryRequest);
   if (VIX_OK != err) {
      goto abort;
   }

   registryRequest = (VixMsgRegistryRequest *) requestMsg;

   err = VMAutomationRequestParserGetString(&parser,
                                            registryRequest->registryKeyLength,
                                            &(const char*)registryPathName);
   if (VIX_OK != err) {
      goto abort;
   }

   if (0 == *registryPathName) {
      err = VIX_E_INVALID_ARG;
      goto abort;
   }

   err = VixToolsImpersonateUser(requestMsg, &userToken);
   if (VIX_OK != err) {
      goto abort;
   }
   impersonatingVMWareUser = TRUE;

   if (VIX_PROPERTYTYPE_INTEGER == registryRequest->expectedRegistryKeyType) {
      errResult = Registry_ReadInteger(registryPathName, &valueInt);
      if (ERROR_SUCCESS != errResult) {
         /*
          * E_UNEXPECTED isn't a system err. Don't use Vix_TranslateSystemError
          */
         if (E_UNEXPECTED == errResult) {
            err = VIX_E_REG_INCORRECT_VALUE_TYPE;
         } else {
            err = Vix_TranslateSystemError(errResult);
         }
         goto abort;
      }

      valueStr = Str_SafeAsprintf(NULL, "%d", valueInt);
      if (NULL == valueStr) {
         err = VIX_E_OUT_OF_MEMORY;
         goto abort;
      }
   } else if (VIX_PROPERTYTYPE_STRING == registryRequest->expectedRegistryKeyType) {
      errResult = Registry_ReadString(registryPathName, &valueStr);
      if (ERROR_SUCCESS != errResult) {
         /*
          * E_UNEXPECTED isn't a system err. Don't use Vix_TranslateSystemError
          */
         if (E_UNEXPECTED == errResult) {
            err = VIX_E_REG_INCORRECT_VALUE_TYPE;
         } else {
            err = Vix_TranslateSystemError(errResult);
         }
         goto abort;
      }
   } else {
      err = VIX_E_INVALID_ARG;
      goto abort;
   }

abort:
   if (impersonatingVMWareUser) {
      VixToolsUnimpersonateUser(userToken);
   }
   VixToolsLogoutUser(userToken);

   if (NULL == valueStr) {
      valueStr = Util_SafeStrdup("");
   }
   *result = valueStr;

   g_debug("%s: returning '%s'\n", __FUNCTION__, valueStr);

   g_message("%s: opcode %d returning %"FMT64"d\n", __FUNCTION__,
             requestMsg->opCode, err);

   return err;

#else
   return VIX_E_OP_NOT_SUPPORTED_ON_GUEST;
#endif
} // VixToolsReadRegistry


/*
 *-----------------------------------------------------------------------------
 *
 * VixToolsWriteRegistry --
 *
 *    Write an integer to the registry on the guest.
 *
 * Return value:
 *    VixError
 *
 * Side effects:
 *    None
 *
 *-----------------------------------------------------------------------------
 */

VixError
VixToolsWriteRegistry(VixCommandRequestHeader *requestMsg) // IN
{
#ifdef _WIN32
   VixError err = VIX_OK;
   char *registryPathName = NULL;
   char *registryData = NULL;
   int errResult;
   int intValue;
   Bool impersonatingVMWareUser = FALSE;
   void *userToken = NULL;
   VixMsgRegistryRequest *registryRequest;
   VMAutomationRequestParser parser;

   /*
    * Parse the argument
    */
   err = VMAutomationRequestParserInit(&parser,
                                       requestMsg, sizeof *registryRequest);
   if (VIX_OK != err) {
      goto abort;
   }

   registryRequest = (VixMsgRegistryRequest *) requestMsg;

   err = VMAutomationRequestParserGetString(&parser,
                                            registryRequest->registryKeyLength,
                                            &(const char*)registryPathName);
   if (VIX_OK != err) {
      goto abort;
   }

   if (0 == *registryPathName) {
      err = VIX_E_INVALID_ARG;
      goto abort;
   }

   err = VixToolsImpersonateUser(requestMsg, &userToken);
   if (VIX_OK != err) {
      goto abort;
   }
   impersonatingVMWareUser = TRUE;

   if (VIX_PROPERTYTYPE_INTEGER == registryRequest->expectedRegistryKeyType) {
      err = VMAutomationRequestParserGetData(&parser,
                                             registryRequest->dataToWriteSize,
                                             &(const char*)registryData);
      if (VIX_OK != err) {
         goto abort;
      }

      intValue = *((int *) registryData);

      errResult = Registry_WriteInteger(registryPathName, intValue);
      if (ERROR_SUCCESS != errResult) {
         err = Vix_TranslateSystemError(errResult);
         goto abort;
      }
   } else if (VIX_PROPERTYTYPE_STRING == registryRequest->expectedRegistryKeyType) {
      err = VMAutomationRequestParserGetOptionalString(&parser,
                                            registryRequest->dataToWriteSize,
                                               &(const char*)registryData);
      if (VIX_OK != err) {
         goto abort;
      }

      errResult = Registry_WriteString(registryPathName, registryData);
      if (ERROR_SUCCESS != errResult) {
         err = Vix_TranslateSystemError(errResult);
         goto abort;
      }
   } else {
      err = VIX_E_INVALID_ARG;
      goto abort;
   }

abort:
   if (impersonatingVMWareUser) {
      VixToolsUnimpersonateUser(userToken);
   }
   VixToolsLogoutUser(userToken);

   g_message("%s: opcode %d returning %"FMT64"d\n", __FUNCTION__,
             requestMsg->opCode, err);

   return err;

#else
   return VIX_E_OP_NOT_SUPPORTED_ON_GUEST;
#endif
} // VixToolsWriteRegistry


/*
 *-----------------------------------------------------------------------------
 *
 * VixToolsDeleteObject --
 *
 *    Delete a file on the guest.
 *
 * Return value:
 *    TRUE on success
 *    FALSE on failure
 *
 * Side effects:
 *    None
 *
 *-----------------------------------------------------------------------------
 */

VixError
VixToolsDeleteObject(VixCommandRequestHeader *requestMsg)  // IN
{
   VixError err = VIX_OK;
   const char *pathName = NULL;
   int resultInt;
   Bool resultBool;
   Bool success;
   Bool impersonatingVMWareUser = FALSE;
   void *userToken = NULL;
   VixMsgSimpleFileRequest *fileRequest;
   VMAutomationRequestParser parser;

   /*
    * Parse the argument
    */
   err = VMAutomationRequestParserInit(&parser,
                                       requestMsg, sizeof *fileRequest);
   if (VIX_OK != err) {
      goto abort;
   }

   fileRequest = (VixMsgSimpleFileRequest *) requestMsg;

   err = VMAutomationRequestParserGetString(&parser,
                                            fileRequest->guestPathNameLength,
                                            &pathName);
   if (VIX_OK != err) {
      goto abort;
   }

   if (0 == *pathName) {
      err = VIX_E_INVALID_ARG;
      goto abort;
   }

   err = VixToolsImpersonateUser(requestMsg, &userToken);
   if (VIX_OK != err) {
      goto abort;
   }
   impersonatingVMWareUser = TRUE;

   g_debug("%s: User: %s path: '%s'\n",
           __FUNCTION__, IMPERSONATED_USERNAME, pathName);

   ///////////////////////////////////////////
   if ((VIX_COMMAND_DELETE_GUEST_FILE == requestMsg->opCode) ||
       (VIX_COMMAND_DELETE_GUEST_FILE_EX == requestMsg->opCode)) {
      /*
       * if pathName is an invalid symbolic link, we still want to delete it.
       */
      if (FALSE == File_IsSymLink(pathName)) {
         if (!(File_Exists(pathName))) {
            err = FoundryToolsDaemon_TranslateSystemErr();
            goto abort;
         }

         if (!(File_IsFile(pathName))) {
            err = VIX_E_NOT_A_FILE;
            goto abort;
         }
      }

      resultInt = File_UnlinkNoFollow(pathName);
      if (0 != resultInt) {
         err = FoundryToolsDaemon_TranslateSystemErr();
      }
   ///////////////////////////////////////////
   } else if (VIX_COMMAND_DELETE_GUEST_REGISTRY_KEY == requestMsg->opCode) {
#ifdef _WIN32
      err = VIX_E_OP_NOT_SUPPORTED_ON_GUEST;
#else
      err = VIX_E_OP_NOT_SUPPORTED_ON_GUEST;
#endif
   ///////////////////////////////////////////
   } else if (VIX_COMMAND_DELETE_GUEST_DIRECTORY == requestMsg->opCode) {
      resultBool = File_Exists(pathName);
      if (!resultBool) {
         err = FoundryToolsDaemon_TranslateSystemErr();
         goto abort;
      }
      resultBool = File_IsDirectory(pathName);
      if (!resultBool) {
         err = VIX_E_NOT_A_DIRECTORY;
         goto abort;
      }
      success = File_DeleteDirectoryTree(pathName);
      if (!success) {
         err = FoundryToolsDaemon_TranslateSystemErr();
         goto abort;
      }
   ///////////////////////////////////////////
   } else if (VIX_COMMAND_DELETE_GUEST_EMPTY_DIRECTORY == requestMsg->opCode) {
      resultBool = File_Exists(pathName);
      if (!resultBool) {
         err = FoundryToolsDaemon_TranslateSystemErr();
         goto abort;
      }
      resultBool = File_IsDirectory(pathName);
      if (!resultBool) {
         err = VIX_E_NOT_A_DIRECTORY;
         goto abort;
      }
      success = File_DeleteEmptyDirectory(pathName);
      if (!success) {
#if !defined(_WIN32)
         /*
          * If the specified directory is not empty then
          * File_DeleteEmptyDirectory() fails and
          * 1. errno is set to either EEXIST or ENOTEMPTY on linux platforms.
          * 2. errno is set EEXIST on Solaris platforms.
          *
          * To maintain consistency across different Posix platforms, lets
          * re-write the error before returning.
          */
         if (EEXIST == errno) {
            errno = ENOTEMPTY;
         }
#endif
         err = FoundryToolsDaemon_TranslateSystemErr();
         goto abort;
      }
   ///////////////////////////////////////////
   } else {
      err = VIX_E_INVALID_ARG;
      goto abort;
   }

abort:
   if (impersonatingVMWareUser) {
      VixToolsUnimpersonateUser(userToken);
   }
   VixToolsLogoutUser(userToken);

   g_message("%s: opcode %d returning %"FMT64"d\n", __FUNCTION__,
             requestMsg->opCode, err);

   return err;
} // VixToolsDeleteObject


/*
 *-----------------------------------------------------------------------------
 *
 * VixToolsDeleteDirectory --
 *
 *    Delete a directory on the guest.
 *
 * Return value:
 *    TRUE on success
 *    FALSE on failure
 *
 * Side effects:
 *    None
 *
 *-----------------------------------------------------------------------------
 */

VixError
VixToolsDeleteDirectory(VixCommandRequestHeader *requestMsg)  // IN
{
   VixError err = VIX_OK;
   const char *directoryPath = NULL;
   Bool success;
   Bool impersonatingVMWareUser = FALSE;
   void *userToken = NULL;
   Bool recursive = TRUE;
   VixMsgDeleteDirectoryRequest *deleteDirectoryRequest;
   VMAutomationRequestParser parser;

   ASSERT(NULL != requestMsg);

   /*
    * Parse the argument
    */
   err = VMAutomationRequestParserInit(&parser,
                                       requestMsg,
                                       sizeof *deleteDirectoryRequest);
   if (VIX_OK != err) {
      goto abort;
   }

   deleteDirectoryRequest = (VixMsgDeleteDirectoryRequest *) requestMsg;

   err = VMAutomationRequestParserGetString(&parser,
                                            deleteDirectoryRequest->guestPathNameLength,
                                            &directoryPath);
   if (VIX_OK != err) {
      goto abort;
   }

   if ('\0' == *directoryPath) {
      err = VIX_E_INVALID_ARG;
      goto abort;
   }

   recursive = deleteDirectoryRequest->recursive;

   err = VixToolsImpersonateUser(requestMsg, &userToken);
   if (VIX_OK != err) {
      goto abort;
   }
   impersonatingVMWareUser = TRUE;

   g_debug("%s: User: %s path: '%s' recursive: %d\n",
           __FUNCTION__, IMPERSONATED_USERNAME, directoryPath, (int) recursive);

   success = File_Exists(directoryPath);
   if (!success) {
      err = FoundryToolsDaemon_TranslateSystemErr();
      goto abort;
   }

   if (File_IsSymLink(directoryPath) || File_IsFile(directoryPath)) {
      err = VIX_E_NOT_A_DIRECTORY;
      goto abort;
   }

   if (recursive) {
      success = File_DeleteDirectoryTree(directoryPath);
   } else {
      success = File_DeleteEmptyDirectory(directoryPath);
   }

   if (!success) {
      if (!recursive) {
#if !defined(_WIN32)
         /*
          * If the specified directory is not empty then
          * File_DeleteEmptyDirectory() fails and
          * 1. errno is set to either EEXIST or ENOTEMPTY on linux platforms.
          * 2. errno is set EEXIST on Solaris platforms.
          *
          * To maintain consistency across different Posix platforms, lets
          * re-write the error before returning.
          */
         if (EEXIST == errno) {
            errno = ENOTEMPTY;
         }
#endif
      }
      err = FoundryToolsDaemon_TranslateSystemErr();
      goto abort;
   }

abort:
   if (impersonatingVMWareUser) {
      VixToolsUnimpersonateUser(userToken);
   }
   VixToolsLogoutUser(userToken);

   g_message("%s: opcode %d returning %"FMT64"d\n", __FUNCTION__,
             requestMsg->opCode, err);

   return err;
} // VixToolsDeleteDirectory


/*
 *-----------------------------------------------------------------------------
 *
 * VixToolsObjectExists --
 *
 *    Find a file on the guest.
 *
 * Return value:
 *    TRUE on success
 *    FALSE on failure
 *
 * Side effects:
 *    None
 *
 *-----------------------------------------------------------------------------
 */

VixError
VixToolsObjectExists(VixCommandRequestHeader *requestMsg,  // IN
                     char **result)                        // OUT
{
   VixError err = VIX_OK;
   char *pathName = NULL;
   int resultInt = 0;
   Bool resultBool;
   static char resultBuffer[32];
   Bool impersonatingVMWareUser = FALSE;
   void *userToken = NULL;
   VixMsgSimpleFileRequest *fileRequest;
   VMAutomationRequestParser parser;

   /*
    * Parse the argument
    */
   err = VMAutomationRequestParserInit(&parser,
                                       requestMsg, sizeof *fileRequest);
   if (VIX_OK != err) {
      goto abort;
   }

   fileRequest = (VixMsgSimpleFileRequest *) requestMsg;

   err = VMAutomationRequestParserGetString(&parser,
                                            fileRequest->guestPathNameLength,
                                            (const char **)&pathName);
   if (VIX_OK != err) {
      goto abort;
   }

   if (0 == *pathName) {
      err = VIX_E_INVALID_ARG;
      goto abort;
   }

   err = VixToolsImpersonateUser(requestMsg, &userToken);
   if (VIX_OK != err) {
      goto abort;
   }
   impersonatingVMWareUser = TRUE;

   g_debug("%s: User: %s path: %s\n",
           __FUNCTION__, IMPERSONATED_USERNAME, pathName);

   /*
    * Do the action appropriate for this type of object.
    */
   ///////////////////////////////////////////
   if (VIX_COMMAND_GUEST_FILE_EXISTS == requestMsg->opCode) {
      resultBool = File_IsFile(pathName);
      if (resultBool) {
         resultInt = 1;
      } else {
         resultInt = 0;
      }
   ///////////////////////////////////////////
   } else if (VIX_COMMAND_REGISTRY_KEY_EXISTS == requestMsg->opCode) {
#ifdef _WIN32
      resultInt = Registry_KeyExists(pathName);
#else
      resultInt = 0;
      err = VIX_E_OP_NOT_SUPPORTED_ON_GUEST;
#endif
   ///////////////////////////////////////////
   } else if (VIX_COMMAND_DIRECTORY_EXISTS == requestMsg->opCode) {
      resultBool = File_IsDirectory(pathName);
      if (resultBool) {
         resultInt = 1;
      } else {
         resultInt = 0;
      }
   ///////////////////////////////////////////
   } else {
      err = VIX_E_INVALID_ARG;
      goto abort;
   }

abort:
   if (impersonatingVMWareUser) {
      VixToolsUnimpersonateUser(userToken);
   }
   VixToolsLogoutUser(userToken);

   Str_Sprintf(resultBuffer, sizeof(resultBuffer), "%d", resultInt);
   *result = resultBuffer;

   g_debug("%s: returning '%s'\n", __FUNCTION__, resultBuffer);

   g_message("%s: opcode %d returning %"FMT64"d\n", __FUNCTION__,
             requestMsg->opCode, err);

   return err;
} // VixToolsObjectExists


/*
 *-----------------------------------------------------------------------------
 *
 * VixToolsCreateTempFile --
 *
 *    Create a temporary file on the guest.
 *
 * Return value:
 *    VixError
 *
 * Side effects:
 *    None
 *
 *-----------------------------------------------------------------------------
 */

VixError
VixToolsCreateTempFile(VixCommandRequestHeader *requestMsg,   // IN
                       char **result)                         // OUT: UTF-8
{
   VixError err = VIX_OK;
   char *filePathName = NULL;
   int fd = -1;
   Bool impersonatingVMWareUser = FALSE;
   void *userToken = NULL;

   if ((VIX_COMMAND_CREATE_TEMPORARY_FILE != requestMsg->opCode) &&
       (VIX_COMMAND_CREATE_TEMPORARY_FILE_EX != requestMsg->opCode) &&
       (VIX_COMMAND_CREATE_TEMPORARY_DIRECTORY != requestMsg->opCode)) {
      ASSERT(0);
      err = VIX_E_FAIL;
      g_warning("%s: Received a request with an invalid opcode: %d\n",
                __FUNCTION__, requestMsg->opCode);
      goto abort;
   }

   err = VixToolsImpersonateUser(requestMsg, &userToken);
   if (VIX_OK != err) {
      goto abort;
   }
   impersonatingVMWareUser = TRUE;

   g_debug("%s: User: %s\n",
           __FUNCTION__, IMPERSONATED_USERNAME);

   err = VixToolsGetTempFile(requestMsg, userToken, &filePathName, &fd);
   if (VIX_FAILED(err)) {
      goto abort;
   }

   /*
    * Just close() the file, since we're not going to use it. But, when we
    * create a temporary directory, VixToolsGetTempFile() sets 'fd' to 0 on
    * success. On windows, close() shouldn't be called for invalid fd values.
    * So, call close() only if 'fd' is valid.
    */
   if (fd > 0) {
      if (close(fd) < 0) {
         g_warning("%s: Unable to close a file, errno is %d.\n",
                   __FUNCTION__, errno);
      }
   }

   *result = filePathName;

   g_debug("%s: returning '%s'\n", __FUNCTION__, filePathName);

abort:
   if (impersonatingVMWareUser) {
      VixToolsUnimpersonateUser(userToken);
   }
   VixToolsLogoutUser(userToken);

   g_message("%s: opcode %d returning %"FMT64"d\n", __FUNCTION__,
             requestMsg->opCode, err);

   return err;
} // VixToolsCreateTempFile


/*
 *-----------------------------------------------------------------------------
 *
 * VixToolsReadVariable --
 *
 *    Read an environment variable in the guest. The name of the environment
 *    variable is expected to be in UTF-8.
 *
 * Return value:
 *    VixError
 *
 * Side effects:
 *    None
 *
 *-----------------------------------------------------------------------------
 */

VixError
VixToolsReadVariable(VixCommandRequestHeader *requestMsg,   // IN
                     char **result)                         // OUT: UTF-8
{
   VixError err = VIX_OK;
   char *value = "";
   Bool impersonatingVMWareUser = FALSE;
   void *userToken = NULL;
   VixMsgReadVariableRequest *readRequest;
   const char *valueName = NULL;
   VMAutomationRequestParser parser;

   err = VMAutomationRequestParserInit(&parser,
                                       requestMsg, sizeof *readRequest);
   if (VIX_OK != err) {
      goto abort;
   }

   readRequest = (VixMsgReadVariableRequest *) requestMsg;

   err = VMAutomationRequestParserGetString(&parser,
                                            readRequest->nameLength,
                                            &valueName);
   if (VIX_OK != err) {
      goto abort;
   }

   err = VixToolsImpersonateUser(requestMsg, &userToken);
   if (VIX_OK != err) {
      goto abort;
   }
   impersonatingVMWareUser = TRUE;

   g_debug("%s: User: %s var: %s\n",
           __FUNCTION__, IMPERSONATED_USERNAME, valueName);

   switch (readRequest->variableType) {
   case VIX_GUEST_ENVIRONMENT_VARIABLE:
      /*
       * Alwasy get environment variable for the current user, even if the
       * current user is root/administrator
       */
#ifndef _WIN32
      /*
       * If we are maintaining our own set of environment variables
       * because the application we're running from changed the user's
       * environment, then we should be reading from that.
       */
      if (NULL != userEnvironmentTable) {
         if (HashTable_Lookup(userEnvironmentTable, valueName,
                              (void **) &value)) {
            value = Util_SafeStrdup(value);
         } else {
            value = Util_SafeStrdup("");
         }
         break;
      }
#endif

      err = VixToolsGetEnvForUser(userToken, valueName, &value);
      if (VIX_OK != err) {
         goto abort;
      }
      break;

   case VIX_GUEST_CONFIG:
   case VIX_VM_CONFIG_RUNTIME_ONLY:
   case VIX_VM_GUEST_VARIABLE:
   default:
      err = VIX_E_OP_NOT_SUPPORTED_ON_GUEST;
      break;
   } // switch (readRequest->variableType)

   *result = value;

   g_debug("%s: returning '%s'\n", __FUNCTION__, value);

abort:
   if (impersonatingVMWareUser) {
      VixToolsUnimpersonateUser(userToken);
   }
   VixToolsLogoutUser(userToken);

   g_message("%s: opcode %d returning %"FMT64"d\n", __FUNCTION__,
             requestMsg->opCode, err);

   return err;
} // VixToolsReadVariable


/*
 *-----------------------------------------------------------------------------
 *
 * VixToolsGetEnvVarForUser --
 *
 *      Reads a single environment variable from the given user's
 *      environment.
 *
 * Results:
 *      VixError
 *      'value' points to a heap-allocated string containing the value.
 *
 * Side effects:
 *      None
 *
 *-----------------------------------------------------------------------------
 */

static VixError
VixToolsGetEnvForUser(void *userToken,       // IN
                      const char *name,      // IN
                      char **value)          // OUT
{
   VixError err;
   VixToolsUserEnvironment *env;

   ASSERT(NULL != value);

   err = VixToolsNewUserEnvironment(userToken, &env);
   if (VIX_FAILED(err)) {
      return err;
   }

   *value = VixToolsGetEnvFromUserEnvironment(env, name);
   VixToolsDestroyUserEnvironment(env);
   if (NULL == *value) {
      *value = Util_SafeStrdup("");
   }

   return err;
}


/*
 *-----------------------------------------------------------------------------
 *
 * VixToolsReadEnvVariables --
 *
 *    Read environment variables in the guest. The name of the environment
 *    variables are expected to be in UTF-8.
 *
 *    If a variable doesn't exist, nothing is returned for it.
 *
 * Return value:
 *    VixError
 *
 * Side effects:
 *    None
 *
 *-----------------------------------------------------------------------------
 */

VixError
VixToolsReadEnvVariables(VixCommandRequestHeader *requestMsg,   // IN
                         char **result)                         // OUT: UTF-8
{
   VixError err = VIX_OK;
   Bool impersonatingVMWareUser = FALSE;
   void *userToken = NULL;
   VixMsgReadEnvironmentVariablesRequest *readRequest;
   char *results = NULL;
   VMAutomationRequestParser parser;
   const char *names = NULL;

   err = VMAutomationRequestParserInit(&parser,
                                      requestMsg, sizeof *readRequest);
   if (VIX_OK != err) {
      goto abort;
   }

   readRequest = (VixMsgReadEnvironmentVariablesRequest *) requestMsg;
   err = VixToolsImpersonateUser(requestMsg, &userToken);
   if (VIX_OK != err) {
      goto abort;
   }
   impersonatingVMWareUser = TRUE;

   g_debug("%s: User: %s reading %d vars\n",
           __FUNCTION__, IMPERSONATED_USERNAME, readRequest->numNames);

   err = VMAutomationRequestParserGetOptionalStrings(&parser,
                                                     readRequest->numNames,
                                                     readRequest->namesLength,
                                                     &names);
   if (VIX_OK != err) {
      goto abort;
   }

   if (readRequest->numNames > 0) {
      err = VixToolsGetMultipleEnvVarsForUser(userToken, names,
                                              readRequest->numNames,
                                              &results);
      if (VIX_FAILED(err)) {
         goto abort;
      }
   } else {
      /*
       * If none are specified, return all of them.
       */
      err = VixToolsGetAllEnvVarsForUser(userToken, &results);
      if (VIX_FAILED(err)) {
         goto abort;
      }
   }

   *result = results;

   g_debug("%s: returning '%s'\n", __FUNCTION__, results);

abort:
   if (impersonatingVMWareUser) {
      VixToolsUnimpersonateUser(userToken);
   }
   VixToolsLogoutUser(userToken);

   g_message("%s: opcode %d returning %"FMT64"d\n", __FUNCTION__,
             requestMsg->opCode, err);

   return err;
} // VixToolsReadEnvVariables


/*
 *-----------------------------------------------------------------------------
 *
 * VixToolsGetMultipleEnvVarsForUser --
 *
 *      Populates result with an XML-like string containing all the
 *      environment variables listed starting at 'names' (each name is
 *      separated by a null character).
 *      The result string will contain zero or more entries of the form
 *      <ev>NAME=VALUE</ev> without any delimiting characters.
 *
 * Results:
 *      VixError
 *
 * Side effects:
 *      None
 *
 *-----------------------------------------------------------------------------
 */

static VixError
VixToolsGetMultipleEnvVarsForUser(void *userToken,       // IN
                                  const char *names,     // IN
                                  unsigned int numNames, // IN
                                  char **result)         // OUT
{
   VixError err;
   unsigned int i;
   char *resultLocal = Util_SafeStrdup("");  // makes the loop cleaner.
   VixToolsUserEnvironment *env;

#ifdef __FreeBSD__
   if (NULL == userEnvironmentTable) {
      err = VIX_E_FAIL;
      free(resultLocal);
      return err;
   }
#endif

   err = VixToolsNewUserEnvironment(userToken, &env);
   if (VIX_FAILED(err)) {
      env = NULL;
      goto abort;
   }

   for (i = 0; i < numNames; i++) {
      char *value;

#ifdef __FreeBSD__
      /*
       * We should check the original envp for all vars except
       * a few whitelisted ones that we set/unset on impersonate
       * user start/stop. for them we need to do getenv()
       */
      if (!strcmp(names, "USER") ||
          !strcmp(names, "HOME") ||
          !strcmp(names, "SHELL")) {
         value = VixToolsGetEnvFromUserEnvironment(env, names);
      }
      else {
         if (HashTable_Lookup(userEnvironmentTable,
                              names, (void **) &value)) {
            value = Util_SafeStrdup(value);
         } else {
            value = Util_SafeStrdup("");
         }
      }
#else
      value = VixToolsGetEnvFromUserEnvironment(env, names);
#endif

      if (NULL != value) {
         char *tmp = resultLocal;
         char *tmpVal;
         char *escapedName;

         escapedName = VixToolsEscapeXMLString(names);
         if (NULL == escapedName) {
            err = VIX_E_OUT_OF_MEMORY;
            goto loopCleanup;
         }

         tmpVal = VixToolsEscapeXMLString(value);
         if (NULL == tmpVal) {
            err = VIX_E_OUT_OF_MEMORY;
            goto loopCleanup;
         }
         free(value);
         value = tmpVal;

         resultLocal = Str_SafeAsprintf(NULL, "%s<ev>%s=%s</ev>",
                                    tmp, escapedName, value);
         free(tmp);
         if (NULL == resultLocal) {
            err = VIX_E_OUT_OF_MEMORY;
         }

      loopCleanup:
         free(value);
         free(escapedName);
         if (VIX_OK != err) {
            goto abort;
         }
      }

      names += strlen(names) + 1;
   }

   *result = resultLocal;
   resultLocal = NULL;
   err = VIX_OK;

abort:
   free(resultLocal);
   VixToolsDestroyUserEnvironment(env);

   return err;
}


/*
 *-----------------------------------------------------------------------------
 *
 * VixToolsGetAllEnvVarsForUser --
 *
 *      Populates result with an XML-like string containing all the
 *      environment variables set for the user represented by 'userToken'.
 *      The result string will contain zero or more entries of the form
 *      <ev>NAME=VALUE</ev> without any delimiting characters.
 *
 * Results:
 *      VixError
 *
 * Side effects:
 *      None
 *
 *-----------------------------------------------------------------------------
 */

static VixError
VixToolsGetAllEnvVarsForUser(void *userToken,     // IN
                             char **result)       // OUT
{
   VixError err;
   char *resultLocal;
   VixToolsEnvIterator *itr;
   char *envVar;
#ifdef __FreeBSD__
   char **envp;
   if (NULL == userEnvironmentTable) {
      err = VIX_E_FAIL;
      return err;
   }
   envp = VixToolsEnvironmentTableToEnvp(userEnvironmentTable);
#endif

   if (NULL == result) {
      err = VIX_E_FAIL;
      return err;
   }

   resultLocal = Util_SafeStrdup("");  // makes the loop cleaner.

#ifdef __FreeBSD__
   err = VixToolsNewEnvIterator(userToken, envp, &itr);
#else
   err = VixToolsNewEnvIterator(userToken, &itr);
#endif
   if (VIX_FAILED(err)) {
      goto abort;
   }

   while ((envVar = VixToolsGetNextEnvVar(itr)) != NULL) {
      char *tmp = resultLocal;
      char *tmpVal;
#ifdef __FreeBSD__
      /*
       * For variables we change during Impersonatation of user,
       * we need to fetch from getenv() system call, all else
       * can be read from the hash table of the original envp.
       */
      if (StrUtil_StartsWith(envVar, "USER=") ||
          StrUtil_StartsWith(envVar, "HOME=") ||
          StrUtil_StartsWith(envVar, "SHELL=")) {
         char *name = NULL;
         char *escapedName = NULL;
         char *whereToSplit;
         size_t nameLen;

         whereToSplit = strchr(envVar, '=');
         if (NULL == whereToSplit) {
            /* Our code generated this list, so this shouldn't happen. */
            ASSERT(0);
            continue;
         }

         nameLen = whereToSplit - envVar;
         name = Util_SafeMalloc(nameLen + 1);
         memcpy(name, envVar, nameLen);
         name[nameLen] = '\0';

         escapedName = VixToolsEscapeXMLString(name);

         free(envVar);
         envVar = Str_SafeAsprintf(NULL, "%s=%s",
                                   escapedName, Posix_Getenv(name));

         free(name);
         free(escapedName);
      }
#endif
      tmpVal = VixToolsEscapeXMLString(envVar);
      free(envVar);
      if (NULL == tmpVal) {
         err = VIX_E_OUT_OF_MEMORY;
         goto abort;
      }
      envVar = tmpVal;

      resultLocal = Str_SafeAsprintf(NULL, "%s<ev>%s</ev>", tmp, envVar);
      free(tmp);
      free(envVar);
      if (NULL == resultLocal) {
         g_warning("%s: Out of memory.\n", __FUNCTION__);
         err = VIX_E_OUT_OF_MEMORY;
         goto abort;
      }
   }

abort:
   VixToolsDestroyEnvIterator(itr);
#ifdef __FreeBSD__
   VixToolsFreeEnvp(envp);
#endif
   *result = resultLocal;

   return err;
}


/*
 *-----------------------------------------------------------------------------
 *
 * VixToolsWriteVariable --
 *
 *    Write an environment variable in the guest. The name of the environment
 *    variable and its value are expected to be in UTF-8.
 *
 * Return value:
 *    VixError
 *
 * Side effects:
 *    Yes, may change the environment variables.
 *
 *-----------------------------------------------------------------------------
 */

VixError
VixToolsWriteVariable(VixCommandRequestHeader *requestMsg)   // IN
{
   VixError err = VIX_OK;
   Bool impersonatingVMWareUser = FALSE;
   void *userToken = NULL;
   VixMsgWriteVariableRequest *writeRequest;
   char *valueName = NULL;
   char *value = NULL;
   int result;

   writeRequest = (VixMsgWriteVariableRequest *) requestMsg;
   err = VixMsg_ParseWriteVariableRequest(writeRequest, &valueName, &value);
   if (VIX_OK != err) {
      goto abort;
   }

   err = VixToolsImpersonateUser(requestMsg, &userToken);
   if (VIX_OK != err) {
      goto abort;
   }
   impersonatingVMWareUser = TRUE;

   g_debug("%s: User: %s name: %s value %s\n",
           __FUNCTION__, IMPERSONATED_USERNAME, valueName, value);

   switch (writeRequest->variableType) {
   case VIX_GUEST_ENVIRONMENT_VARIABLE:
#if !defined(_WIN32)
      /*
       * On Linux, we only allow root to set environment variables.
       * On Windows we can put ACLs on the registry keys, but we can't do that
       * on Linux. The threat is if an unpriveleged user changes path or lib
       * settings, which could cause a later call from a priveleged user
       * to RunProgramInGuest to misbehave by using compromised libs or environment.
       */
      if (1 != Util_HasAdminPriv()) {
         err = VIX_E_GUEST_USER_PERMISSIONS;
         goto abort;
      }
#endif
      /*
       * At this point, we want to set environmental variable for current
       * user, even if the current user is root/administrator
       */
      result = System_SetEnv(FALSE, valueName, value);
      if (0 != result) {
         err = FoundryToolsDaemon_TranslateSystemErr();
         goto abort;
      }

#ifndef _WIN32
      /*
       * We need to make sure that this change is reflected in the table of
       * environment variables we use when launching programs. This is so if a
       * a user sets LD_LIBRARY_PATH with WriteVariable, and then calls
       * RunProgramInGuest, that program will see the new value.
       */
      if (NULL != userEnvironmentTable) {
         /*
          * The hash table will make a copy of valueName, but we have to supply
          * a deep copy of the value.
          */
         HashTable_ReplaceOrInsert(userEnvironmentTable, valueName,
                                   Util_SafeStrdup(value));
      }
#endif
      break;

   case VIX_GUEST_CONFIG:
   case VIX_VM_CONFIG_RUNTIME_ONLY:
   case VIX_VM_GUEST_VARIABLE:
   default:
      err = VIX_E_OP_NOT_SUPPORTED_ON_GUEST;
      break;
   } // switch (readRequest->variableType)

abort:
   if (impersonatingVMWareUser) {
      VixToolsUnimpersonateUser(userToken);
   }
   VixToolsLogoutUser(userToken);

   g_message("%s: opcode %d returning %"FMT64"d\n", __FUNCTION__,
             requestMsg->opCode, err);

   return err;
} // VixToolsWriteVariable


/*
 *-----------------------------------------------------------------------------
 *
 * VixToolsMoveObject --
 *
 *
 * Return value:
 *    VixError
 *
 * Side effects:
 *    None
 *
 *-----------------------------------------------------------------------------
 */

VixError
VixToolsMoveObject(VixCommandRequestHeader *requestMsg)        // IN
{
   VixError err = VIX_OK;
   const char *srcFilePathName = NULL;
   const char *destFilePathName = NULL;
   Bool success;
   Bool impersonatingVMWareUser = FALSE;
   void *userToken = NULL;
   Bool overwrite = TRUE;
   VMAutomationRequestParser parser;
   int srcPathLen, destPathLen;


   if (VIX_COMMAND_MOVE_GUEST_FILE == requestMsg->opCode) {
      VixCommandRenameFileRequest *renameRequest;

      err = VMAutomationRequestParserInit(&parser,
                                          requestMsg, sizeof *renameRequest);
      if (VIX_OK != err) {
         goto abort;
      }

      renameRequest = (VixCommandRenameFileRequest *) requestMsg;
      srcPathLen = renameRequest->oldPathNameLength;
      destPathLen = renameRequest->newPathNameLength;
   } else if ((VIX_COMMAND_MOVE_GUEST_FILE_EX == requestMsg->opCode) ||
              (VIX_COMMAND_MOVE_GUEST_DIRECTORY == requestMsg->opCode)) {
      VixCommandRenameFileRequestEx *renameRequest;

      err = VMAutomationRequestParserInit(&parser,
                                          requestMsg, sizeof *renameRequest);
      if (VIX_OK != err) {
         goto abort;
      }

      renameRequest = (VixCommandRenameFileRequestEx *) requestMsg;
      srcPathLen = renameRequest->oldPathNameLength;
      destPathLen = renameRequest->newPathNameLength;
      overwrite = renameRequest->overwrite;
   } else {
      ASSERT(0);
      g_warning("%s: Invalid request with opcode %d received\n ",
                __FUNCTION__, requestMsg->opCode);
      err = VIX_E_FAIL;
      goto abort;
   }

   err = VMAutomationRequestParserGetString(&parser,
                                            srcPathLen,
                                            &srcFilePathName);
   if (VIX_OK != err) {
      goto abort;
   }

   err = VMAutomationRequestParserGetString(&parser,
                                            destPathLen,
                                            &destFilePathName);
   if (VIX_OK != err) {
      goto abort;
   }

   if ((0 == *srcFilePathName) || (0 == *destFilePathName)) {
      err = VIX_E_INVALID_ARG;
      goto abort;
   }

   err = VixToolsImpersonateUser(requestMsg, &userToken);
   if (VIX_OK != err) {
      goto abort;
   }
   impersonatingVMWareUser = TRUE;

   g_debug("%s: User: %s src: %s dst: %s\n",
           __FUNCTION__, IMPERSONATED_USERNAME,
           srcFilePathName, destFilePathName);

   if (!(File_Exists(srcFilePathName))) {
      err = FoundryToolsDaemon_TranslateSystemErr();
      goto abort;
   }

   /*
    * Be careful. Renaming a file to itself can cause it to be deleted.
    * This should be a no-op anyway.
    */
#if !defined(sun) && !defined(__FreeBSD__)
   if (File_IsSameFile(srcFilePathName, destFilePathName)) {
      err = VIX_OK;
      goto abort;
   }
#else
   /*
    * Do something better for Solaris and FreeBSD once we support them.
    */
   if (strcmp(srcFilePathName, destFilePathName) == 0) {
      err = VIX_OK;
      goto abort;
   }
#endif

   /*
    * pre-check the dest arg -- File_Move() will return
    * diff err codes depending on OS, so catch it up front (bug 133165)
    */
   if (File_IsDirectory(destFilePathName)) {
      if ((VIX_COMMAND_MOVE_GUEST_FILE_EX == requestMsg->opCode) ||
          (VIX_COMMAND_MOVE_GUEST_DIRECTORY == requestMsg->opCode)) {

         /*
          * If File_IsDirectory() returns true, it doesn't mean the
          * filepath points to a real directory. It may point to a symlink.
          * So perform a quick symlink check. Do this only for opcodes
          * related to VI Guest Operations. Otherwise, it may affect
          * the existing tests.
          */
         if (!File_IsSymLink(destFilePathName)) {
            /*
             * If we are implementing opcodes related to VI Guest operations,
             * then return VIX_E_FILE_ALREADY_EXISTS. Don't change the error
             * code for opcode related to VIX C api. It will break the existing
             * tests.
            */
            err = VIX_E_FILE_ALREADY_EXISTS;
            goto abort;
         }
      } else {
         err = VIX_E_ALREADY_EXISTS;
         goto abort;
      }
   }

   if (VIX_COMMAND_MOVE_GUEST_FILE_EX == requestMsg->opCode) {
      if (File_IsDirectory(srcFilePathName)) {
         /*
          * Be careful while executing File_[File|Directory] operations.
          * In case of symlinks, these functions are smart engough to
          * resolve the final component pointed by the symlink and do
          * the check on the final component.
          *
          * For VI guest operations, MoveFile should return
          * VIX_E_NOT_A_FILE if the file path points to a real directory.
          * File_IsDirectory() returns true if it is invoked on a
          * symlink that points to a directory. So, we have to
          * filter out that case before returning VIX_E_NOT_A_FILE.
          */
         if (!File_IsSymLink(srcFilePathName)) {
            err = VIX_E_NOT_A_FILE;
            goto abort;
         }
      }
      if (!overwrite) {
         if (File_Exists(destFilePathName)) {
            err = VIX_E_FILE_ALREADY_EXISTS;
            goto abort;
         }
      }
   } else if (VIX_COMMAND_MOVE_GUEST_DIRECTORY == requestMsg->opCode) {
      /*
       * For VI guest operations, MoveDirectory should return
       * VIX_E_NOT_A_DIRECTORY if the file path doesn't point to a real
       * directory. File_IsDirectory() returns false if it is invoked on
       * a symlink that points to a file. So, we should include that
       * check before returning VIX_E_NOT_A_DIRECTORY.
       */
      if (!(File_IsDirectory(srcFilePathName)) ||
          (File_IsSymLink(srcFilePathName))) {
         err = VIX_E_NOT_A_DIRECTORY;
         goto abort;
      }

      /*
       * In case of moving a directory, File_Move() returns different
       * errors on different Guest Os if the destination file path points
       * to an existing file. We should catch them upfront and report them
       * to the user.
       * As per the documentation for rename() on linux, if the source
       * file points to an existing directory, then destionation file
       * should not point to anything other than a directory.
       */
      if (File_IsSymLink(destFilePathName) || File_IsFile(destFilePathName)) {
         err = VIX_E_FILE_ALREADY_EXISTS;
         goto abort;
      }
   }

   success = File_Move(srcFilePathName, destFilePathName, NULL);
   if (!success) {
      err = FoundryToolsDaemon_TranslateSystemErr();
      g_warning("%s: File_Move failed.\n", __FUNCTION__);
      goto abort;
   }

abort:
   if (impersonatingVMWareUser) {
      VixToolsUnimpersonateUser(userToken);
   }
   VixToolsLogoutUser(userToken);

   g_message("%s: opcode %d returning %"FMT64"d\n", __FUNCTION__,
             requestMsg->opCode, err);

   return err;
} // VixToolsMoveObject


/*
 *-----------------------------------------------------------------------------
 *
 * VixToolsInitiateFileTransferFromGuest --
 *
 *    This function is called to implement
 *    InitiateFileTransferFromGuest VI guest operation. Specified filepath
 *    should not point to a directory or a symlink.
 *
 * Return value:
 *    VixError
 *
 * Side effects:
 *    None
 *
 *-----------------------------------------------------------------------------
 */

VixError
VixToolsInitiateFileTransferFromGuest(VixCommandRequestHeader *requestMsg,    // IN
                                      char **result)                          // OUT
{
   VixError err = VIX_OK;
   const char *filePathName = NULL;
   char *resultBuffer = NULL;
   Bool impersonatingVMWareUser = FALSE;
   void *userToken = NULL;
   // re-use of ListFiles op
   VixMsgListFilesRequest *commandRequest = NULL;
   VMAutomationRequestParser parser;

   ASSERT(NULL != requestMsg);
   ASSERT(NULL != result);

   err = VMAutomationRequestParserInit(&parser,
                                       requestMsg, sizeof *commandRequest);
   if (VIX_OK != err) {
      goto abort;
   }

   commandRequest = (VixMsgListFilesRequest *) requestMsg;

   err = VMAutomationRequestParserGetString(&parser,
                                            commandRequest->guestPathNameLength,
                                            &filePathName);
   if (VIX_OK != err) {
      goto abort;
   }

   if (0 == *filePathName) {
      err = VIX_E_INVALID_ARG;
      goto abort;
   }

   err = VixToolsImpersonateUser(requestMsg, &userToken);
   if (VIX_OK != err) {
      goto abort;
   }
   impersonatingVMWareUser = TRUE;

   g_debug("%s: User: %s filePath: %s\n",
           __FUNCTION__, IMPERSONATED_USERNAME, filePathName);

   if (File_IsSymLink(filePathName)){
      g_warning("%s: File path cannot point to a symlink.\n", __FUNCTION__);
      err = VIX_E_INVALID_ARG;
      goto abort;
   }

   if (File_IsDirectory(filePathName)) {
      err = VIX_E_NOT_A_FILE;
      goto abort;
   }

   if (!File_Exists(filePathName)) {
      err = FoundryToolsDaemon_TranslateSystemErr();
      goto abort;
   }

   resultBuffer = VixToolsPrintFileExtendedInfoEx(filePathName, filePathName);

abort:
   if (impersonatingVMWareUser) {
      VixToolsUnimpersonateUser(userToken);
   }
   VixToolsLogoutUser(userToken);

   if (NULL == resultBuffer) {
      resultBuffer = Util_SafeStrdup("");
   }
   *result = resultBuffer;

   g_debug("%s: returning '%s'\n", __FUNCTION__, resultBuffer);

   g_message("%s: opcode %d returning %"FMT64"d\n", __FUNCTION__,
             requestMsg->opCode, err);

   return err;
} // VixToolsInitiateFileTransferFromGuest


/*
 *-----------------------------------------------------------------------------
 *
 * VixToolsInitiateFileTransferToGuest --
 *
 * Return value:
 *    VixError
 *
 * Side effects:
 *    None
 *
 *-----------------------------------------------------------------------------
 */

VixError
VixToolsInitiateFileTransferToGuest(VixCommandRequestHeader *requestMsg)  // IN
{
   VixError err = VIX_OK;
   const char *guestPathName = NULL;
   Bool impersonatingVMWareUser = FALSE;
   void *userToken = NULL;
   Bool overwrite = TRUE;
   char *dirName = NULL;
   char *baseName = NULL;
   int32 fileAttributeOptions = 0;
#if defined(_WIN32)
   int fd = -1;
   char *tempFilePath = NULL;
   static char *tempFileBaseName = "vmware";
#endif
   FileIOResult res;

   VixCommandInitiateFileTransferToGuestRequest *commandRequest;
   VMAutomationRequestParser parser;

   ASSERT(NULL != requestMsg);

   /*
    * Parse the argument
    */
   err = VMAutomationRequestParserInit(&parser,
                                       requestMsg,
                                       sizeof *commandRequest);
   if (VIX_OK != err) {
      goto abort;
   }

   commandRequest = (VixCommandInitiateFileTransferToGuestRequest *) requestMsg;
   overwrite = commandRequest->overwrite;

   err = VMAutomationRequestParserGetString(&parser,
                                            commandRequest->guestPathNameLength,
                                            &guestPathName);
   if (VIX_OK != err) {
      goto abort;
   }

   if ('\0' == *guestPathName) {
      err = VIX_E_INVALID_ARG;
      goto abort;
   }

   fileAttributeOptions = commandRequest->options;

#if defined(_WIN32)
   if ((fileAttributeOptions & VIX_FILE_ATTRIBUTE_SET_UNIX_OWNERID) ||
       (fileAttributeOptions & VIX_FILE_ATTRIBUTE_SET_UNIX_GROUPID) ||
       (fileAttributeOptions & VIX_FILE_ATTRIBUTE_SET_UNIX_PERMISSIONS)) {
      g_warning("%s: Invalid attributes received for Windows Guest\n",
                __FUNCTION__);
      err = VIX_E_INVALID_ARG;
      goto abort;
   }
#else
   if ((fileAttributeOptions & VIX_FILE_ATTRIBUTE_SET_HIDDEN) ||
       (fileAttributeOptions & VIX_FILE_ATTRIBUTE_SET_READONLY)) {
      g_warning("%s: Invalid attributes received for Unix Guest\n",
                __FUNCTION__);
      err = VIX_E_INVALID_ARG;
      goto abort;
   }
#endif

   err = VixToolsImpersonateUser(requestMsg, &userToken);
   if (VIX_OK != err) {
      goto abort;
   }
   impersonatingVMWareUser = TRUE;

   g_debug("%s: User: %s path: %s attrs: %d\n",
           __FUNCTION__, IMPERSONATED_USERNAME,
           guestPathName, fileAttributeOptions);

   if (File_IsSymLink(guestPathName)) {
      g_warning("%s: Filepath cannot point to a symlink.\n", __FUNCTION__);
      err = VIX_E_INVALID_ARG;
      goto abort;
   }

   if (File_Exists(guestPathName)) {
      if (File_IsDirectory(guestPathName)) {
         err = VIX_E_NOT_A_FILE;
      } else if (!overwrite) {
         err = VIX_E_FILE_ALREADY_EXISTS;
      } else {
         /*
          * If the file exists and overwrite flag is true, then check
          * if the file is writable. If not, return a proper error.
          */
         res = FileIO_Access(guestPathName, FILEIO_ACCESS_WRITE);
         if (FILEIO_SUCCESS != res) {
            /*
             * On Linux guests, FileIO_Access sets the proper errno
             * on failure. On Windows guests, last errno is not
             * set when FileIO_Access fails. So, we cannot use
             * FoundryToolsDaemon_TranslateSystemErr() to translate the
             * error. To maintain consistency for all the guests,
             * return an explicit VIX_E_FILE_ACCESS_ERROR.
             */
            err = VIX_E_FILE_ACCESS_ERROR;
            g_warning("%s: Unable to get access permissions for the file: %s\n",
                       __FUNCTION__, guestPathName);
         }
      }
      goto abort;
   }

   File_GetPathName(guestPathName, &dirName, &baseName);
   if ((NULL == dirName) || (NULL == baseName)) {
      g_debug("%s: File_GetPathName failed for '%s', dirName='%s', "
              "baseName='%s'.\n", __FUNCTION__, guestPathName,
              dirName ? dirName : "(null)",
              baseName ? baseName : "(null)");
      err = VIX_E_FILE_NAME_INVALID;
      goto abort;
   }

   if (!File_IsDirectory(dirName)) {
#ifdef _WIN32
      DWORD sysErr = GetLastError();
#else
      int sysErr = errno;
#endif
      g_debug("%s: File_IsDirectory failed for '%s', err=%d.\n",
              __FUNCTION__, dirName, sysErr);
      err = VIX_E_FILE_NAME_INVALID;
      goto abort;
   }

#if defined(_WIN32)
   /*
    * Ideally, we just need to check if the user has proper write
    * access to create a child inside the directory. This can be
    * checked by calling FileIO_Access(). FileIO_Access works perfectly
    * fine for linux platforms. But on Windows, FileIO_Access just
    * checks the read-only attribute of the directory and returns the result
    * based on that. This is not the proper way to check the write
    * permissions.
    *
    * One other way to check the write access is to call CreateFile()
    * with GENERIC_WRITE and OPEN_EXISTING flags. Check the documentation
    * for CreateFile() at
    * http://msdn.microsoft.com/en-us/library/aa363858%28v=VS.85%29.aspx.
    * But this has got few limitations. CreateFile() doesn't return proper
    * result when called for directories on NTFS systems.
    * Checks the KB article available at
    * http://support.microsoft.com/kb/810881.
    *
    * So, for windows, the best bet is to create an empty temporary file
    * inside the directory and immediately unlink that. If creation is
    * successful, it ensures that the user has proper write access for
    * the directory.
    *
    * Since we are just checking the write access, there is no need to
    * create the temporary file with the exact specified filename. Any name
    * would be fine.
    */
   fd = File_MakeTempEx(dirName, tempFileBaseName, &tempFilePath);

   if (fd > 0) {
      close(fd);
      File_UnlinkNoFollow(tempFilePath);
   } else {
      /*
       * File_MakeTempEx() function internally uses Posix variant
       * functions and proper error will be stuffed in errno variable.
       * If File_MakeTempEx() fails, then use Vix_TranslateErrno()
       * to translate the errno to a proper foundry error.
       */
      err = Vix_TranslateErrno(errno);
      g_warning("%s: Unable to create a temp file to test directory "
                "permissions, errno is %d\n", __FUNCTION__, errno);
      goto abort;
   }

   free(tempFilePath);
#else
   /*
    * We need to check if the user has write access to create
    * a child inside the directory. Call FileIO_Access() to check
    * for the proper write permissions for the directory.
    */
   res = FileIO_Access(dirName, FILEIO_ACCESS_WRITE);

   if (FILEIO_SUCCESS != res) {
      /*
       * On Linux guests, FileIO_Access sets the proper errno
       * on failure. On Windows guests, last errno is not
       * set when FileIO_Access fails. So, we cannot use
       * FoundryToolsDaemon_TranslateSystemErr() to translate the
       * error. To maintain consistency for all the guests,
       * return an explicit VIX_E_FILE_ACCESS_ERROR.
       */
      err = VIX_E_FILE_ACCESS_ERROR;
      g_warning("%s: Unable to get access permissions for the directory: %s\n",
                __FUNCTION__, dirName);
      goto abort;
   }
#endif

abort:
   free(baseName);
   free(dirName);

   if (impersonatingVMWareUser) {
      VixToolsUnimpersonateUser(userToken);
   }
   VixToolsLogoutUser(userToken);

   g_message("%s: opcode %d returning %"FMT64"d\n", __FUNCTION__,
             requestMsg->opCode, err);

   return err;
} // VixToolsInitiateFileTransferToGuest


/*
 *-----------------------------------------------------------------------------
 *
 * VixToolsListProcesses --
 *
 *
 * Return value:
 *    TRUE on success
 *    FALSE on failure
 *
 * Side effects:
 *    None
 *
 *-----------------------------------------------------------------------------
 */

VixError
VixToolsListProcesses(VixCommandRequestHeader *requestMsg, // IN
                      size_t maxBufferSize,                // IN
                      char **result)                       // OUT
{
   VixError err = VIX_OK;
   int i;
   static char resultBuffer[GUESTMSG_MAX_IN_SIZE];
   ProcMgrProcInfoArray *procList = NULL;
   ProcMgrProcInfo *procInfo;
   char *destPtr;
   char *endDestPtr;
   char *cmdNamePtr = NULL;
   char *procBufPtr = NULL;
   size_t procBufSize;
   Bool impersonatingVMWareUser = FALSE;
   void *userToken = NULL;
   Bool escapeStrs;
   char *escapedName = NULL;
   char *escapedUser = NULL;
   char *escapedCmd = NULL;
   size_t procCount;

   ASSERT(maxBufferSize <= GUESTMSG_MAX_IN_SIZE);

   destPtr = resultBuffer;
   *destPtr = 0;

   err = VixToolsImpersonateUser(requestMsg, &userToken);
   if (VIX_OK != err) {
      goto abort;
   }
   impersonatingVMWareUser = TRUE;

   g_debug("%s: User: %s \n",
           __FUNCTION__, IMPERSONATED_USERNAME);

   escapeStrs = (requestMsg->requestFlags &
                 VIX_REQUESTMSG_ESCAPE_XML_DATA) != 0;

   procList = ProcMgr_ListProcesses();
   if (NULL == procList) {
      err = FoundryToolsDaemon_TranslateSystemErr();
      goto abort;
   }

   endDestPtr = resultBuffer + maxBufferSize;

   if (escapeStrs) {
      destPtr += Str_Sprintf(destPtr, endDestPtr - destPtr, "%s",
                             VIX_XML_ESCAPED_TAG);
   }

   procCount = ProcMgrProcInfoArray_Count(procList);
   for (i = 0; i < procCount; i++) {
      const char *name;
      const char *user;

      procInfo = ProcMgrProcInfoArray_AddressOf(procList, i);

      if (NULL != procInfo->procCmdName) {
         if (escapeStrs) {
            escapedCmd =
            VixToolsEscapeXMLString(procInfo->procCmdName);
            if (NULL == escapedCmd) {
               err = VIX_E_OUT_OF_MEMORY;
               goto abort;
            }
            cmdNamePtr = Str_SafeAsprintf(NULL,
                                          "<cmd>%s</cmd>",
                                          escapedCmd);
         } else {
            cmdNamePtr = Str_SafeAsprintf(NULL,
                                          "<cmd>%s</cmd>",
                                          procInfo->procCmdName);
         }
      } else {
         cmdNamePtr = Util_SafeStrdup("");
      }

      if (escapeStrs) {
         name = escapedName =
            VixToolsEscapeXMLString(procInfo->procCmdLine);
         if (NULL == escapedName) {
            err = VIX_E_OUT_OF_MEMORY;
            goto abort;
         }
      } else {
         name = procInfo->procCmdLine;
      }

      if (NULL != procInfo->procOwner) {
         if (escapeStrs) {
            user = escapedUser =
               VixToolsEscapeXMLString(procInfo->procOwner);
            if (NULL == escapedUser) {
               err = VIX_E_OUT_OF_MEMORY;
               goto abort;
            }
         } else {
            user = procInfo->procOwner;
         }
      } else {
         user = "";
      }

      procBufPtr = Str_SafeAsprintf(&procBufSize,
                                    "<proc>"
                                    "%s"              // has <cmd>...</cmd> tags if there is cmd, else "";
                                    "<name>%s</name>"
                                    "<pid>%d</pid>"
#if defined(_WIN32)
                                    "<debugged>%d</debugged>"
#endif
                                    "<user>%s</user>"
                                    "<start>%d</start>"
                                    "</proc>",
                                    cmdNamePtr, name, (int) procInfo->procId,
#if defined(_WIN32)
                                    (int) procInfo->procDebugged,
#endif
                                    user, (int) procInfo->procStartTime);
      if (NULL == procBufPtr) {
         err = VIX_E_OUT_OF_MEMORY;
         goto abort;
      }
      if ((destPtr + procBufSize) < endDestPtr) {
         destPtr += Str_Sprintf(destPtr, endDestPtr - destPtr,
                                "%s", procBufPtr);
      } else { // out of space
         Log("%s: proc list results too large, truncating", __FUNCTION__);
         goto abort;
      }
      free(cmdNamePtr);
      cmdNamePtr = NULL;
      free(procBufPtr);
      procBufPtr = NULL;
      free(escapedName);
      escapedName = NULL;
      free(escapedUser);
      escapedUser = NULL;
      free(escapedCmd);
      escapedCmd = NULL;
   }

abort:
   if (impersonatingVMWareUser) {
      VixToolsUnimpersonateUser(userToken);
   }
   VixToolsLogoutUser(userToken);
   ProcMgr_FreeProcList(procList);
   free(cmdNamePtr);
   free(procBufPtr);
   free(escapedName);
   free(escapedUser);
   free(escapedCmd);

   *result = resultBuffer;

   // XXX result too large for g_debug()

   g_message("%s: opcode %d returning %"FMT64"d\n", __FUNCTION__,
             requestMsg->opCode, err);

   return(err);
} // VixToolsListProcesses


/*
 *-----------------------------------------------------------------------------
 *
 * VixToolsFreeCachedResult --
 *
 *    Hash table value destroy func.
 *
 * Return value:
 *    VixError
 *
 * Side effects:
 *    None
 *
 *-----------------------------------------------------------------------------
 */

static void
VixToolsFreeCachedResult(gpointer ptr)          // IN
{
   VixToolsCachedListProcessesResult *p = (VixToolsCachedListProcessesResult *) ptr;

   if (NULL != p) {
      free(p->resultBuffer);
#ifdef _WIN32
      free(p->userName);
#endif
      free(p);
   }
}


/*
 *-----------------------------------------------------------------------------
 *
 * VixToolsListProcCacheCleanup --
 *
 *
 * Return value:
 *    FALSE -- tells glib not to clean up
 *
 * Side effects:
 *    None
 *
 *-----------------------------------------------------------------------------
 */

static gboolean
VixToolsListProcCacheCleanup(void *clientData) // IN
{
   int key = (int)(intptr_t)clientData;
   gboolean ret;

   ret = g_hash_table_remove(listProcessesResultsTable, &key);
   g_debug("%s: list proc cache timed out, purged key %d (found? %d)\n",
           __FUNCTION__, key, ret);

   return FALSE;
}


/*
 *-----------------------------------------------------------------------------
 *
 * VixToolsListProcessesExGenerateData --
 *
 *    Does the work to generate the results into a string buffer.
 *
 * Return value:
 *    VixError
 *
 * Side effects:
 *    Allocates and creates the result buffer.
 *
 *-----------------------------------------------------------------------------
 */

VixError
VixToolsListProcessesExGenerateData(uint32 numPids,          // IN
                                    const uint64 *pids,      // IN
                                    size_t *resultSize,      // OUT
                                    char **resultBuffer)     // OUT
{
   VixError err = VIX_OK;
   ProcMgrProcInfoArray *procList = NULL;
   ProcMgrProcInfo *procInfo;
   DynBuf dynBuffer;
   VixToolsStartedProgramState *spList;
   int numReported = 0;
   int i;
   int j;
   Bool bRet;
   size_t procCount;

   DynBuf_Init(&dynBuffer);

   /*
    * First check the processes we've started via StartProgram, which
    * will find those running and recently deceased.
    */
   VixToolsUpdateStartedProgramList(NULL);
   if (numPids > 0) {
      for (i = 0; i < numPids; i++) {
         spList = startedProcessList;
         while (spList) {
            if (pids[i] == spList->pid) {
               err = VixToolsPrintProcInfoEx(&dynBuffer,
                                             spList->cmdName,
                                             spList->fullCommandLine,
                                             spList->pid,
                                             spList->user,
                                             (int) spList->startTime,
                                             spList->exitCode,
                                             (int) spList->endTime);
               if (VIX_OK != err) {
                  goto abort;
               }
               numReported++;
               break;
            }
            spList = spList->next;
         }
      }
   } else {
      spList = startedProcessList;
      while (spList) {
         err = VixToolsPrintProcInfoEx(&dynBuffer,
                                       spList->cmdName,
                                       spList->fullCommandLine,
                                       spList->pid,
                                       spList->user,
                                       (int) spList->startTime,
                                       spList->exitCode,
                                       (int) spList->endTime);
         if (VIX_OK != err) {
            goto abort;
         }
         spList = spList->next;
      }
   }

   /*
    * If we found data for all requested processes from the startedProcess
    * list, then we're done.
    */
   if (numPids > 0 && (numPids == numReported)) {
      g_debug("%s: found all %d requested pids on the startedProcess list; finished\n",
              __FUNCTION__, numPids);
      goto done;
   }

   /*
    * The startedProcess list didn't give everything we need, so
    * ask the OS.
    *
    * XXX Need a smarter version of ProcMgr_ListProcesses().
    * It should allow a list of pids for optimization, and
    * return an error code so there's no risk of errno/LastError
    * being clobbered.
    */
   procList = ProcMgr_ListProcesses();
   if (NULL == procList) {
      err = FoundryToolsDaemon_TranslateSystemErr();
      goto abort;
   }


   /*
    * Now look at the running list.  Note that we set endTime
    * and exitCode to dummy values, since we'll be getting results on
    * the Vix side with GetNthProperty, and can have a mix of live and
    * dead processes.
    */
   procCount = ProcMgrProcInfoArray_Count(procList);
   if (numPids > 0) {
      for (i = 0; i < numPids; i++) {
         // ignore it if its on the started list -- we added it above
         if (VixToolsFindStartedProgramState(pids[i])) {
            continue;
         }
         for (j = 0; j < procCount; j++) {
            procInfo = ProcMgrProcInfoArray_AddressOf(procList, j);
            if (pids[i] == procInfo->procId) {
               err = VixToolsPrintProcInfoEx(&dynBuffer,
                                             procInfo->procCmdName,
                                             procInfo->procCmdLine,
                                             procInfo->procId,
                                             (NULL == procInfo->procOwner)
                                             ? "" : procInfo->procOwner,
                                             (int) procInfo->procStartTime,
                                             0, 0);
               if (VIX_OK != err) {
                  goto abort;
               }
            }
         }
      }
   } else {
      for (i = 0; i < procCount; i++) {
         procInfo = ProcMgrProcInfoArray_AddressOf(procList, i);
         // ignore it if its on the started list -- we added it above
         if (VixToolsFindStartedProgramState(procInfo->procId)) {
            continue;
         }
         err = VixToolsPrintProcInfoEx(&dynBuffer,
                                       procInfo->procCmdName,
                                       procInfo->procCmdLine,
                                       procInfo->procId,
                                       (NULL == procInfo->procOwner)
                                       ? "" : procInfo->procOwner,
                                       (int) procInfo->procStartTime,
                                       0, 0);
         if (VIX_OK != err) {
            goto abort;
         }
      }
   }

done:

   // add the final NUL
   bRet = DynBuf_Append(&dynBuffer, "", 1);
   if (!bRet) {
      err = VIX_E_OUT_OF_MEMORY;
      goto abort;
   }

   DynBuf_Trim(&dynBuffer);
   *resultSize = DynBuf_GetSize(&dynBuffer);
   *resultBuffer  = DynBuf_Detach(&dynBuffer);

abort:
   DynBuf_Destroy(&dynBuffer);
   ProcMgr_FreeProcList(procList);
   return err;
}


/*
 *-----------------------------------------------------------------------------
 *
 * VixToolsListProcessesEx --
 *
 *
 * Return value:
 *    VixError
 *
 * Side effects:
 *    None
 *
 *-----------------------------------------------------------------------------
 */

VixError
VixToolsListProcessesEx(VixCommandRequestHeader *requestMsg, // IN
                        size_t maxBufferSize,                // IN
                        void *eventQueue,                    // IN
                        char **result)                       // OUT
{
   VixError err = VIX_OK;
   char *fullResultBuffer = NULL;
   char *finalResultBuffer = NULL;
   size_t fullResultSize = 0;
   size_t curPacketLen = 0;
   int32 leftToSend = 0;
   Bool impersonatingVMWareUser = FALSE;
   void *userToken = NULL;
   VixMsgListProcessesExRequest *listRequest;
   uint64 *pids = NULL;
   uint32 numPids;
   uint32 key;
   uint32 offset;
   int len;
   VixToolsCachedListProcessesResult *cachedResult = NULL;
   GSource *timer;
#ifdef _WIN32
   Bool bRet;
   wchar_t *userName = NULL;
#endif
   static const char resultHeaderFormatString[] =
                                 "<key>%u</key><totalSize>%d</totalSize>"
                                 "<leftToSend>%d</leftToSend>";
   // room for header plus 3 32-bit ints
   int resultHeaderSize = sizeof(resultHeaderFormatString) + 3 * 10;
   static const char leftHeaderFormatString[] =
                                 "<leftToSend>%d</leftToSend>";
   // room for header plus 1 32-bit ints
   int leftHeaderSize = sizeof(leftHeaderFormatString) + 10;

   ASSERT(maxBufferSize <= GUESTMSG_MAX_IN_SIZE);
   ASSERT(maxBufferSize > resultHeaderSize);

   listRequest = (VixMsgListProcessesExRequest *) requestMsg;

   err = VixToolsImpersonateUser(requestMsg, &userToken);
   if (VIX_OK != err) {
      goto abort;
   }
   impersonatingVMWareUser = TRUE;

   g_debug("%s: User: %s\n",
           __FUNCTION__, IMPERSONATED_USERNAME);

#if defined(__APPLE__)
   /*
    * On MacOS, to fetch info on processes owned by others
    * we need to be root. Even /bin/ps and /bin/top in
    * MacOS have the setuid bit set to allow any user
    * list all processes. For linux & FreeBSD, this API
    * does return info on all processes by all users. So
    * to keep the result consistent on MacOS, we need to
    * stop impersonating user for this API.
    *
    * NOTE: We still do the impersonation before this
    * to authenticate the user as usual.
    */
   VixToolsUnimpersonateUser(userToken);
   impersonatingVMWareUser = FALSE;
#endif

   key = listRequest->key;
   offset = listRequest->offset;

   /*
    * If the request has a key, then go look up the cached results
    * it should point to.
    */
   if (0 != key) {

      // find the cached data
      cachedResult = g_hash_table_lookup(listProcessesResultsTable,
                                         &key);
      if (NULL == cachedResult) {
         g_warning("%s: failed to find cached data with key %d\n",
                   __FUNCTION__, key);
         err = VIX_E_FAIL;
         goto abort;
      }

      // sanity check offset
      if (listRequest->offset > cachedResult->resultBufferLen) {
         /*
          * Since this isn't user-set, assume any problem is in the
          * code and return VIX_E_FAIL
          */
         err = VIX_E_FAIL;
         goto abort;
      }

      // security check -- validate user
#ifdef _WIN32
      bRet = VixToolsGetUserName(&userName);
      if (!bRet) {
         g_warning("%s: VixToolsGetUserName() failed\n", __FUNCTION__);
         err = VIX_E_FAIL;
         goto abort;
      }
      if (0 != wcscmp(userName, cachedResult->userName)) {
         /*
          * Since this isn't user-set, assume any problem is in the
          * code and return VIX_E_FAIL
          */
         g_warning("%s: username mismatch validating cached data (have %S, want %S)\n",
                   __FUNCTION__, userName, cachedResult->userName);
         err = VIX_E_FAIL;
         goto abort;
      }
#else
      if (cachedResult->euid != Id_GetEUid()) {
         /*
          * Since this isn't user-set, assume any problem is in the
          * code and return VIX_E_FAIL
          */
         err = VIX_E_FAIL;
         g_warning("%s: euid mismatch validating cached data (want %d, got %d)\n",
                   __FUNCTION__, (int) cachedResult->euid, (int) Id_GetEUid());
         goto abort;
      }
#endif

   } else {
      /*
       * No key, so this is the initial/only request.  Generate data,
       * cache if necessary.
       */

      numPids = listRequest->numPids;
      if (numPids > 0) {
         pids = (uint64 *)((char *)requestMsg + sizeof(*listRequest));
      }

      err = VixToolsListProcessesExGenerateData(numPids, pids,
                                                &fullResultSize,
                                                &fullResultBuffer);

      /*
       * Check if the result is large enough to require more than one trip.
       * Stuff it in the hash table if so.
       */
      if ((fullResultSize + resultHeaderSize) > maxBufferSize) {
         g_debug("%s: answer requires caching.  have %d bytes\n",
                 __FUNCTION__, (int) (fullResultSize + resultHeaderSize));
         /*
          * Save it off in the hashtable.
          */
         key = listProcessesResultsKey++;
         cachedResult = Util_SafeMalloc(sizeof(*cachedResult));
         cachedResult->resultBufferLen = fullResultSize;
         cachedResult->resultBuffer = fullResultBuffer;
         cachedResult->key = key;
#ifdef _WIN32
         bRet = VixToolsGetUserName(&cachedResult->userName);
         if (!bRet) {
            g_warning("%s: failed to get current userName\n", __FUNCTION__);
            goto abort;
         }
#else
         cachedResult->euid = Id_GetEUid();
#endif

         g_hash_table_replace(listProcessesResultsTable, &cachedResult->key,
                              cachedResult);

         /*
          * Set timer callback to clean this up in case the Vix side
          * never finishes
          */
         timer = g_timeout_source_new(SECONDS_UNTIL_LISTPROC_CACHE_CLEANUP * 1000);
         g_source_set_callback(timer, VixToolsListProcCacheCleanup,
                               (void *)(intptr_t) key, NULL);
         g_source_attach(timer, g_main_loop_get_context(eventQueue));
         g_source_unref(timer);
      }
   }

   /*
    * Now package up the return data.
    */
   if (NULL != cachedResult) {
      int hdrSize;

      /*
       * For the first packet, sent the key and total size and leftToSend.
       * After that, just send leftToSend.
       */
      if (0 == offset) {
         hdrSize = resultHeaderSize;
      } else {
         hdrSize = leftHeaderSize;
      }

      leftToSend = cachedResult->resultBufferLen - offset;

      if (leftToSend > (maxBufferSize - hdrSize)) {
         curPacketLen = maxBufferSize - hdrSize;
      } else {
         curPacketLen = leftToSend;
      }

      leftToSend -= curPacketLen;

      finalResultBuffer = Util_SafeMalloc(curPacketLen + hdrSize + 1);
      if (0 == offset) {

         len = Str_Sprintf(finalResultBuffer, maxBufferSize,
                           resultHeaderFormatString,
                           key, (int) cachedResult->resultBufferLen,
                           leftToSend);
      } else {
         len = Str_Sprintf(finalResultBuffer, maxBufferSize,
                           leftHeaderFormatString,
                           leftToSend);
      }

      memcpy(finalResultBuffer + len,
             cachedResult->resultBuffer + offset, curPacketLen);
      finalResultBuffer[curPacketLen + len] = '\0';

      /*
       * All done, clean it out of the hash table.
       */
      if (0 == leftToSend) {
         g_hash_table_remove(listProcessesResultsTable, &key);
      }

   } else {
      /*
       * In the simple/common case, just return the basic proces info.
       */
      finalResultBuffer = fullResultBuffer;
   }


abort:
#ifdef _WIN32
   free(userName);
#endif
   if (impersonatingVMWareUser) {
      VixToolsUnimpersonateUser(userToken);
   }
   VixToolsLogoutUser(userToken);

   *result = finalResultBuffer;

   // XXX result too large for g_debug()

   g_message("%s: opcode %d returning %"FMT64"d\n", __FUNCTION__,
             requestMsg->opCode, err);

   return(err);
} // VixToolsListProcessesEx


/*
 *-----------------------------------------------------------------------------
 *
 * VixToolsPrintProcInfoEx --
 *
 *      Appends a single process entry to the XML-like string starting at
 *      *destPtr.
 *
 * Results:
 *      VixError
 *
 * Side effects:
 *      None
 *
 *-----------------------------------------------------------------------------
 */

static VixError
VixToolsPrintProcInfoEx(DynBuf *dstBuffer,             // IN/OUT
                        const char *cmd,               // IN
                        const char *name,              // IN
                        uint64 pid,                    // IN
                        const char *user,              // IN
                        int start,                     // IN
                        int exitCode,                  // IN
                        int exitTime)                  // IN
{
   VixError err;
   char *escapedName = NULL;
   char *escapedCmd = NULL;
   char *escapedUser = NULL;
   char *cmdNamePtr = NULL;
   size_t bytesPrinted;
   char *procInfoEntry;
   Bool success;

   if (NULL != cmd) {
      escapedCmd = VixToolsEscapeXMLString(cmd);
      if (NULL == escapedCmd) {
         err = VIX_E_OUT_OF_MEMORY;
         goto abort;
      }
      cmdNamePtr = Str_SafeAsprintf(NULL, "<cmd>%s</cmd>", escapedCmd);
   } else {
      cmdNamePtr = Util_SafeStrdup("");
   }

   escapedName = VixToolsEscapeXMLString(name);
   if (NULL == escapedName) {
      err = VIX_E_OUT_OF_MEMORY;
      goto abort;
   }

   escapedUser = VixToolsEscapeXMLString(user);
   if (NULL == escapedUser) {
      err = VIX_E_OUT_OF_MEMORY;
      goto abort;
   }

   procInfoEntry = Str_SafeAsprintf(&bytesPrinted,
                                    "<proc>"
                                    "%s"              // has <cmd>...</cmd> tags if there is cmd, else "";
                                    "<name>%s</name>"
                                    "<pid>%"FMT64"d</pid>"
                                    "<user>%s</user>"
                                    "<start>%d</start>"
                                    "<eCode>%d</eCode>"
                                    "<eTime>%d</eTime>"
                                    "</proc>",
                                    cmdNamePtr, escapedName, pid, escapedUser,
                                    start, exitCode, exitTime);
   if (NULL == procInfoEntry) {
      err = VIX_E_OUT_OF_MEMORY;
      goto abort;
   }

   success = DynBuf_Append(dstBuffer, procInfoEntry, bytesPrinted);
   free(procInfoEntry);
   if (!success) {
      err = VIX_E_OUT_OF_MEMORY;
      goto abort;
   }

   err = VIX_OK;

abort:
   free(cmdNamePtr);
   free(escapedName);
   free(escapedUser);
   free(escapedCmd);

   return err;
}


/*
 *-----------------------------------------------------------------------------
 *
 * VixToolsKillProcess --
 *
 *
 * Return value:
 *    TRUE on success
 *    FALSE on failure
 *
 * Side effects:
 *    None
 *
 *-----------------------------------------------------------------------------
 */

VixError
VixToolsKillProcess(VixCommandRequestHeader *requestMsg) // IN
{
   VixError err = VIX_OK;
   Bool impersonatingVMWareUser = FALSE;
   void *userToken = NULL;
   VixCommandKillProcessRequest *killProcessRequest;
#ifdef _WIN32
   DWORD dwErr;
   const VixToolsStartedProgramState *spState;
#else
   int sysErrno;
#endif

   err = VixToolsImpersonateUser(requestMsg, &userToken);
   if (VIX_OK != err) {
      goto abort;
   }
   impersonatingVMWareUser = TRUE;

   killProcessRequest = (VixCommandKillProcessRequest *) requestMsg;

   g_debug("%s: User: %s pid: %"FMT64"d\n",
           __FUNCTION__, IMPERSONATED_USERNAME, killProcessRequest->pid);

   /*
    * This is here for two reasons:
    *  1) If you kill this process, then it cannot report back to
    *     you that the command succeeded.
    *  2) On Linux, you can either always send a signal to youself,
    *     or it just compares the source and destination real, effective,
    *     and saved UIDs. Anyway, no matter who guestd is impersonating,
    *     this will succeed. However, normally a regular user cannot
    *     kill guestd, and should not be able to because of an implementation
    *     detail.
    */
   if (VixToolsPidRefersToThisProcess(killProcessRequest->pid)) {
      err = VIX_E_GUEST_USER_PERMISSIONS;
      goto abort;
   }

#if defined(__APPLE__)
   /*
    * On OS X, we can only impersonate the effective UID, not real.
    * But the kill(2) syscall looks at real UID.  This means its working
    * as root, and therefore its a massive security hole to leave it
    * as-is.
    *
    * Its unclear if anyone actually cares, so for now, just turn
    * it off.  Its trivial to workaround (RunProgram of 'kill <pid>'.)
    *
    * Two possible fixes if necessary:
    *
    * - sleaze things and rewrite as a RunProgram("kill <pid>").  This
    *   will lose probably error info.
    * - do the kill inside fork(), sending back any error code
    *   on a pipe.
    */
   err = VIX_E_NOT_SUPPORTED;
   goto abort;
#endif

   if (!ProcMgr_KillByPid(killProcessRequest->pid)) {
      /*
       * Save off the error code so any debug statements added later
       * (or when debugging something else) doesn't change the error code.
       */
#ifdef _WIN32
      dwErr = GetLastError();
#else
      sysErrno = errno;
#endif


#ifdef _WIN32
      /*
       * If we know it's already gone, just say so.  If this gets called
       * on a process we started but is still on the 'exited' list,
       * then Windows returns an ACCESS_ERROR.  So rewrite it.
       */
       spState = VixToolsFindStartedProgramState(killProcessRequest->pid);
       if ((NULL != spState) && !spState->isRunning) {
         err = VIX_E_NO_SUCH_PROCESS;
         goto abort;
      }
#endif

      /*
       * Vix_TranslateSystemError() assumes that any perm error
       * is file related, and returns VIX_E_FILE_ACCESS_ERROR.  Bogus
       * for this case, so rewrite it here.
       */
#ifdef _WIN32
      if (ERROR_ACCESS_DENIED == dwErr) {
         err = VIX_E_GUEST_USER_PERMISSIONS;
         goto abort;
      }
#else
      if ((EPERM == sysErrno) || (EACCES == sysErrno)) {
         err = VIX_E_GUEST_USER_PERMISSIONS;
         goto abort;
      }
#endif


#ifdef _WIN32
      /*
       * Windows doesn't give us an obvious error for a non-existent
       * PID.  But we can make a pretty good guess that it returned
       * ERROR_INVALID_PARAMETER because the PID was bad, so rewrite
       * that error if we see it.
       */
      if (ERROR_INVALID_PARAMETER == dwErr) {
         err = VIX_E_NO_SUCH_PROCESS;
         goto abort;
      }
#endif

#ifdef _WIN32
      err = Vix_TranslateSystemError(dwErr);
#else
      err = Vix_TranslateSystemError(sysErrno);
#endif

      goto abort;
   }

abort:
   if (impersonatingVMWareUser) {
      VixToolsUnimpersonateUser(userToken);
   }
   VixToolsLogoutUser(userToken);

   g_message("%s: opcode %d returning %"FMT64"d\n", __FUNCTION__,
             requestMsg->opCode, err);

   return err;
} // VixToolsKillProcess


/*
 *-----------------------------------------------------------------------------
 *
 * VixToolsCreateDirectory --
 *
 *
 * Return value:
 *    VixError
 *
 * Side effects:
 *    None
 *
 *-----------------------------------------------------------------------------
 */

VixError
VixToolsCreateDirectory(VixCommandRequestHeader *requestMsg)  // IN
{
   VixError err = VIX_OK;
   const char *dirPathName = NULL;
   Bool impersonatingVMWareUser = FALSE;
   void *userToken = NULL;
   Bool createParentDirectories = TRUE;
   VMAutomationRequestParser parser;
   int dirPathLen;

   if (VIX_COMMAND_CREATE_DIRECTORY == requestMsg->opCode) {
      VixMsgCreateFileRequest *dirRequest = NULL;

      err = VMAutomationRequestParserInit(&parser,
                                          requestMsg, sizeof *dirRequest);
      if (VIX_OK != err) {
         goto abort;
      }

      dirRequest = (VixMsgCreateFileRequest *) requestMsg;
      dirPathLen = dirRequest->guestPathNameLength;
   } else if (VIX_COMMAND_CREATE_DIRECTORY_EX == requestMsg->opCode) {
      VixMsgCreateFileRequestEx *dirRequest = NULL;

      err = VMAutomationRequestParserInit(&parser,
                                          requestMsg, sizeof *dirRequest);
      if (VIX_OK != err) {
         goto abort;
      }

      dirRequest = (VixMsgCreateFileRequestEx *) requestMsg;
      dirPathLen = dirRequest->guestPathNameLength;
      createParentDirectories = dirRequest->createParentDirectories;
   } else {
      ASSERT(0);
      g_warning("%s: Invalid request with opcode %d received\n ",
                __FUNCTION__, requestMsg->opCode);
      err = VIX_E_FAIL;
      goto abort;
   }

   err = VMAutomationRequestParserGetString(&parser,
                                            dirPathLen, &dirPathName);
   if (VIX_OK != err) {
      goto abort;
   }

   if (0 == *dirPathName) {
      err = VIX_E_INVALID_ARG;
      goto abort;
   }

   err = VixToolsImpersonateUser(requestMsg, &userToken);
   if (VIX_OK != err) {
      goto abort;
   }
   impersonatingVMWareUser = TRUE;

   g_debug("%s: User: %s dirPathName: %s createParent: %d\n",
           __FUNCTION__, IMPERSONATED_USERNAME,
           dirPathName, (int) createParentDirectories);

   if (File_Exists(dirPathName)) {
      err = VIX_E_FILE_ALREADY_EXISTS;
      goto abort;
   }

   if (createParentDirectories) {
      if (!(File_CreateDirectoryHierarchyEx(dirPathName, 0700, NULL))) {
         err = FoundryToolsDaemon_TranslateSystemErr();
         goto abort;
      }
   } else {
      if (!(File_CreateDirectoryEx(dirPathName, 0700))) {
         err = FoundryToolsDaemon_TranslateSystemErr();
         goto abort;
      }
   }

abort:
   if (impersonatingVMWareUser) {
      VixToolsUnimpersonateUser(userToken);
   }
   VixToolsLogoutUser(userToken);

   g_message("%s: opcode %d returning %"FMT64"d\n", __FUNCTION__,
             requestMsg->opCode, err);

   return err;
} // VixToolsCreateDirectory


/*
 *-----------------------------------------------------------------------------
 *
 * VixToolsListDirectory --
 *
 *
 * Return value:
 *    TRUE on success
 *    FALSE on failure
 *
 * Side effects:
 *    None
 *
 *-----------------------------------------------------------------------------
 */

VixError
VixToolsListDirectory(VixCommandRequestHeader *requestMsg,    // IN
                      size_t maxBufferSize,                   // IN
                      char **result)                          // OUT
{
   VixError err = VIX_OK;
   const char *dirPathName = NULL;
   char *fileList = NULL;
   char **fileNameList = NULL;
   size_t resultBufferSize = 0;
   size_t lastGoodResultBufferSize = 0;
   int numFiles = 0;
   int lastGoodNumFiles = 0;
   int fileNum;
   char *currentFileName;
   char *destPtr;
   char *endDestPtr;
   Bool impersonatingVMWareUser = FALSE;
   size_t formatStringLength;
   void *userToken = NULL;
   VixMsgListDirectoryRequest *listRequest = NULL;
   VixMsgSimpleFileRequest *legacyListRequest = NULL;
   Bool truncated = FALSE;
   int64 offset = 0;
   Bool isLegacyFormat;
   VMAutomationRequestParser parser;
   int dirPathLen;
   Bool escapeStrs;

   legacyListRequest = (VixMsgSimpleFileRequest *) requestMsg;
   if (legacyListRequest->fileOptions & VIX_LIST_DIRECTORY_USE_OFFSET) {
      /*
       * Support updated ListDirectory format.
       */
      err = VMAutomationRequestParserInit(&parser,
                                          requestMsg, sizeof *listRequest);
      if (VIX_OK != err) {
         goto abort;
      }

      listRequest = (VixMsgListDirectoryRequest *) requestMsg;
      offset = listRequest->offset;

      dirPathLen = listRequest->guestPathNameLength;
      isLegacyFormat = FALSE;
   } else {
      /*
       * Support legacy ListDirectory format.
       */
      err = VMAutomationRequestParserInit(&parser,
                                        requestMsg, sizeof *legacyListRequest);
      if (VIX_OK != err) {
         goto abort;
      }

      dirPathLen = legacyListRequest->guestPathNameLength;
      isLegacyFormat = TRUE;
   }

   err = VMAutomationRequestParserGetString(&parser,
                                            dirPathLen, &dirPathName);
   if (VIX_OK != err) {
      goto abort;
   }

   if (0 == *dirPathName) {
      err = VIX_E_INVALID_ARG;
      goto abort;
   }

   err = VixToolsImpersonateUser(requestMsg, &userToken);
   if (VIX_OK != err) {
      goto abort;
   }
   impersonatingVMWareUser = TRUE;

   g_debug("%s: User: %s path: %s\n",
           __FUNCTION__, IMPERSONATED_USERNAME, dirPathName);

   escapeStrs = (requestMsg->requestFlags &
                 VIX_REQUESTMSG_ESCAPE_XML_DATA) != 0;

   if (!(File_IsDirectory(dirPathName))) {
      err = VIX_E_NOT_A_DIRECTORY;
      goto abort;
   }

   numFiles = File_ListDirectory(dirPathName, &fileNameList);
   if (numFiles < 0) {
      err = FoundryToolsDaemon_TranslateSystemErr();
      goto abort;
   }

   /*
    * Calculate the size of the result buffer and keep track of the
    * max number of entries we can store.
    */
   resultBufferSize = 3; // truncation bool + space + '\0'
   if (escapeStrs) {
      resultBufferSize += strlen(VIX_XML_ESCAPED_TAG);
   }
   lastGoodResultBufferSize = resultBufferSize;
   ASSERT_NOT_IMPLEMENTED(lastGoodResultBufferSize < maxBufferSize);
   formatStringLength = strlen(fileInfoFormatString);

   for (fileNum = offset; fileNum < numFiles; fileNum++) {
      currentFileName = fileNameList[fileNum];

      resultBufferSize += formatStringLength;
      resultBufferSize += VixToolsXMLStringEscapedLen(currentFileName,
                                                      escapeStrs);
      resultBufferSize += 2; // DIRSEPC chars
      resultBufferSize += 10 + 20 + 20; // properties + size + modTime

      if (resultBufferSize < maxBufferSize) {
         /*
          * lastGoodNumFiles is a count (1 based), while fileNum is
          * an array index (zero based).  So lastGoodNumFiles is
          * fileNum + 1.
          */
         lastGoodNumFiles = fileNum + 1;
         lastGoodResultBufferSize = resultBufferSize;
      } else {
         truncated = TRUE;
         break;
      }
   }
   resultBufferSize = lastGoodResultBufferSize;

   /*
    * Print the result buffer.
    */
   fileList = Util_SafeMalloc(resultBufferSize);
   destPtr = fileList;
   endDestPtr = fileList + resultBufferSize;

   /*
    * Indicate if we have a truncated buffer with "1 ", otherwise "0 ".
    * This should only happen for non-legacy requests.
    */
   if (!isLegacyFormat) {
      if ((destPtr + 2) < endDestPtr) {
         *destPtr++ = truncated ? '1' : '0';
         *destPtr++ = ' ';
      } else {
         ASSERT(0);
         err = VIX_E_OUT_OF_MEMORY;
         goto abort;
      }
   }

   if (escapeStrs) {
      destPtr += Str_Sprintf(destPtr, endDestPtr - destPtr, "%s",
                             VIX_XML_ESCAPED_TAG);
   }

   for (fileNum = offset; fileNum < lastGoodNumFiles; fileNum++) {
      /* File_ListDirectory never returns "." or ".." */
      char *pathName;

      currentFileName = fileNameList[fileNum];

      pathName = Str_SafeAsprintf(NULL, "%s%s%s", dirPathName, DIRSEPS,
                                  currentFileName);

      VixToolsPrintFileInfo(pathName, currentFileName, escapeStrs, &destPtr,
                            endDestPtr);

      free(pathName);
   } // for (fileNum = 0; fileNum < lastGoodNumFiles; fileNum++)
   *destPtr = '\0';

abort:
   if (impersonatingVMWareUser) {
      VixToolsUnimpersonateUser(userToken);
   }
   VixToolsLogoutUser(userToken);

   if (NULL == fileList) {
      fileList = Util_SafeStrdup("");
   }
   *result = fileList;

   if (NULL != fileNameList) {
      for (fileNum = 0; fileNum < numFiles; fileNum++) {
         free(fileNameList[fileNum]);
      }
      free(fileNameList);
   }

   // XXX result too large for g_debug()

   g_message("%s: opcode %d returning %"FMT64"d\n", __FUNCTION__,
             requestMsg->opCode, err);

   return err;
} // VixToolsListDirectory


/*
 *-----------------------------------------------------------------------------
 *
 * VixToolsListFiles --
 *
 *    This function is called to implement ListFilesInGuest VI Guest operation.
 *
 * Return value:
 *    VixError
 *
 * Side effects:
 *    None
 *
 *-----------------------------------------------------------------------------
 */

VixError
VixToolsListFiles(VixCommandRequestHeader *requestMsg,    // IN
                  size_t maxBufferSize,                   // IN
                  char **result)                          // OUT
{
   VixError err = VIX_OK;
   const char *dirPathName = NULL;
   char *fileList = NULL;
   char **fileNameList = NULL;
   size_t resultBufferSize = 0;
   size_t lastGoodResultBufferSize = 0;
   int numFiles = 0;
   int fileNum;
   char *currentFileName;
   char *destPtr;
   char *endDestPtr;
   Bool impersonatingVMWareUser = FALSE;
   void *userToken = NULL;
   VixMsgListFilesRequest *listRequest = NULL;
   Bool truncated = FALSE;
   uint64 offset = 0;
   Bool listingSingleFile = FALSE;
   const char *pattern = NULL;
   int index = 0;
   int maxResults = 0;
   int count = 0;
   int remaining = 0;
   int numResults;
   GRegex *regex = NULL;
   GError *gErr = NULL;
   char *pathName;
   VMAutomationRequestParser parser;

   ASSERT(NULL != requestMsg);

   err = VMAutomationRequestParserInit(&parser,
                                       requestMsg, sizeof *listRequest);
   if (VIX_OK != err) {
      goto abort;
   }

   listRequest = (VixMsgListFilesRequest *) requestMsg;
   offset = listRequest->offset;
   index = listRequest->index;
   maxResults = listRequest->maxResults;

   err = VMAutomationRequestParserGetString(&parser,
                                            listRequest->guestPathNameLength,
                                            &dirPathName);
   if (VIX_OK != err) {
      goto abort;
   }

   if (listRequest->patternLength > 0) {
      err = VMAutomationRequestParserGetString(&parser,
                                               listRequest->patternLength,
                                               &pattern);
      if (VIX_OK != err) {
         goto abort;
      }

      g_debug("%s: pattern length is %d, value is '%s'\n",
              __FUNCTION__, listRequest->patternLength, pattern);
   }

   if (0 == *dirPathName) {
      err = VIX_E_INVALID_ARG;
      goto abort;
   }

   err = VixToolsImpersonateUser(requestMsg, &userToken);
   if (VIX_OK != err) {
      goto abort;
   }
   impersonatingVMWareUser = TRUE;

   g_debug("%s: User: %s listing files in '%s' with pattern '%s' "
           "index %d, maxResults %d (offset %d)\n",
           __FUNCTION__, IMPERSONATED_USERNAME, dirPathName,
           (NULL != pattern) ? pattern : "",
           index, maxResults, (int) offset);

   if (pattern) {
      regex = g_regex_new(pattern, 0, 0, &gErr);
      if (!regex) {
         g_warning("%s: bad regex pattern '%s' (%s);"
                   "failing with INVALID_ARG\n",
                   __FUNCTION__, pattern, gErr ? gErr->message : "");
         err = VIX_E_INVALID_ARG;
         goto abort;
      }
   }

   /*
    * First check for symlink -- File_IsDirectory() will lie
    * if its a symlink to a directory.
    */
   if (!File_IsSymLink(dirPathName) && File_IsDirectory(dirPathName)) {
      numFiles = File_ListDirectory(dirPathName, &fileNameList);
      if (numFiles < 0) {
         err = FoundryToolsDaemon_TranslateSystemErr();
         goto abort;
      }
      /*
       * File_ListDirectory() doesn't return '.' and '..', but we want them,
       * so add '.' and '..' to the list.  Place them in front since that's
       * a more normal location.
       */
      numFiles += 2;
      {
         char **newFileNameList = NULL;

         newFileNameList = Util_SafeMalloc(numFiles * sizeof(char *));
         newFileNameList[0] = Unicode_Alloc(".", STRING_ENCODING_UTF8);
         newFileNameList[1] = Unicode_Alloc("..", STRING_ENCODING_UTF8);
         memcpy(newFileNameList + 2, fileNameList, (numFiles - 2) * sizeof(char *));
         free(fileNameList);
         fileNameList = newFileNameList;
      }
   } else {
      if (File_Exists(dirPathName)) {
         listingSingleFile = TRUE;
         numFiles = 1;
         fileNameList = Util_SafeMalloc(sizeof(char *));
         fileNameList[0] = Util_SafeStrdup(dirPathName);
      } else {
         /*
          * We don't know what they intended to list, but we'll
          * assume file since that gives a fairly sane error.
          */
         err = FoundryToolsDaemon_TranslateSystemErr();
         goto abort;
      }
   }

   /*
    * Calculate the size of the result buffer and keep track of the
    * max number of entries we can store.  Also compute the number
    * we won't be returning (anything > maxResults).
    */
   resultBufferSize = 3; // truncation bool + space + '\0'
   // space for the 'remaining' tag up front
   resultBufferSize += strlen(listFilesRemainingFormatString) + 10;
   lastGoodResultBufferSize = resultBufferSize;
   ASSERT_NOT_IMPLEMENTED(lastGoodResultBufferSize < maxBufferSize);

   for (fileNum = offset + index;
        fileNum < numFiles;
        fileNum++) {

      currentFileName = fileNameList[fileNum];

      if (regex) {
         if (!g_regex_match(regex, currentFileName, 0, NULL)) {
            continue;
         }
      }

      if (count < maxResults) {
         count++;
      } else {
         remaining++;
         continue;   // stop computing buffersize
      }

      if (listingSingleFile) {
         resultBufferSize += VixToolsGetFileExtendedInfoLength(currentFileName,
                                                               currentFileName);
      } else {
         pathName = Str_SafeAsprintf(NULL, "%s%s%s", dirPathName, DIRSEPS,
                                     currentFileName);
         resultBufferSize += VixToolsGetFileExtendedInfoLength(pathName,
                                                               currentFileName);
         free(pathName);
      }

      if (resultBufferSize < maxBufferSize) {
         lastGoodResultBufferSize = resultBufferSize;
      } else {
         truncated = TRUE;
         break;
      }
   }
   resultBufferSize = lastGoodResultBufferSize;
   numResults = count;

   /*
    * Print the result buffer.
    */
   fileList = Util_SafeMalloc(resultBufferSize);
   destPtr = fileList;
   endDestPtr = fileList + resultBufferSize;

   /*
    * Indicate if we have a truncated buffer with "1 ", otherwise "0 ".
    * This should only happen for non-legacy requests.
    */
   if ((destPtr + 2) < endDestPtr) {
      *destPtr++ = truncated ? '1' : '0';
      *destPtr++ = ' ';
   } else {
      ASSERT(0);
      err = VIX_E_OUT_OF_MEMORY;
      goto abort;
   }

   destPtr += Str_Sprintf(destPtr, endDestPtr - destPtr,
                          listFilesRemainingFormatString, remaining);


   for (fileNum = offset + index, count = 0;
        count < numResults;
        fileNum++) {

      currentFileName = fileNameList[fileNum];

      if (regex) {
         if (!g_regex_match(regex, currentFileName, 0, NULL)) {
            continue;
         }
      }

      if (listingSingleFile) {
         pathName = Util_SafeStrdup(currentFileName);
      } else {
         pathName = Str_SafeAsprintf(NULL, "%s%s%s", dirPathName, DIRSEPS,
                                     currentFileName);
      }

      VixToolsPrintFileExtendedInfo(pathName, currentFileName,
                                    &destPtr, endDestPtr);

      free(pathName);
      count++;
   } // for (fileNum = 0; fileNum < lastGoodNumFiles; fileNum++)
   *destPtr = '\0';

abort:
   if (impersonatingVMWareUser) {
      VixToolsUnimpersonateUser(userToken);
   }
   VixToolsLogoutUser(userToken);

   if (NULL != regex) {
      g_regex_unref(regex);
   }

   if (NULL == fileList) {
      fileList = Util_SafeStrdup("");
   }
   *result = fileList;

   if (NULL != fileNameList) {
      for (fileNum = 0; fileNum < numFiles; fileNum++) {
         free(fileNameList[fileNum]);
      }
      free(fileNameList);
   }

   // XXX result too large for g_debug()

   g_message("%s: opcode %d returning %"FMT64"d\n", __FUNCTION__,
             requestMsg->opCode, err);

   return err;
} // VixToolsListFiles


/*
 *-----------------------------------------------------------------------------
 *
 * VixToolsGetFileExtendedInfoLength --
 *
 *    This function calculates the total number of bytes required to hold
 *    the extended info about the specified file.
 *
 * Return value:
 *    Size of extended info buffer.
 *
 * Side effects:
 *    None
 *
 *-----------------------------------------------------------------------------
 */

int
VixToolsGetFileExtendedInfoLength(const char *filePathName,   // IN
                                  const char *fileName)       // IN
{
   int fileExtendedInfoBufferSize = 0;

   ASSERT(NULL != filePathName);
   ASSERT(NULL != fileName);

#ifdef _WIN32
   fileExtendedInfoBufferSize = strlen(fileExtendedInfoWindowsFormatString);
#else
   fileExtendedInfoBufferSize = strlen(fileExtendedInfoLinuxFormatString);
#endif

   fileExtendedInfoBufferSize += 2; // DIRSEPC chars
   fileExtendedInfoBufferSize += 10 + 20 + (20 * 2); // properties + size + times
#ifdef _WIN32
   fileExtendedInfoBufferSize += 20;                // createTime
#else
   fileExtendedInfoBufferSize += 10 * 3;            // uid, gid, perms
#endif

#if defined(__linux__) || defined(sun) || defined(__FreeBSD__)
   if (File_IsSymLink(filePathName)) {
      char *symlinkTarget;
      symlinkTarget = Posix_ReadLink(filePathName);
      if (NULL != symlinkTarget) {
         fileExtendedInfoBufferSize +=
            VixToolsXMLStringEscapedLen(symlinkTarget, TRUE);
      }
      free(symlinkTarget);
   }
#endif

   fileExtendedInfoBufferSize += VixToolsXMLStringEscapedLen(fileName, TRUE);

   return fileExtendedInfoBufferSize;
}


/*
 *-----------------------------------------------------------------------------
 *
 * VixToolsGetFileInfo --
 *
 *
 * Return value:
 *    VixError
 *
 * Side effects:
 *    None
 *
 *-----------------------------------------------------------------------------
 */

VixError
VixToolsGetFileInfo(VixCommandRequestHeader *requestMsg,    // IN
                    char **result)                          // OUT
{
   VixError err = VIX_OK;
   char *resultBuffer = NULL;
   size_t resultBufferSize = 0;
   Bool impersonatingVMWareUser = FALSE;
   void *userToken = NULL;
   char *destPtr;
   const char *filePathName;
   VixMsgSimpleFileRequest *simpleFileReq;
   VMAutomationRequestParser parser;

   err = VMAutomationRequestParserInit(&parser,
                                       requestMsg, sizeof *simpleFileReq);
   if (VIX_OK != err) {
      goto abort;
   }

   simpleFileReq = (VixMsgSimpleFileRequest *)requestMsg;

   err = VMAutomationRequestParserGetString(&parser,
                                            simpleFileReq->guestPathNameLength,
                                            &filePathName);
   if (VIX_OK != err) {
      goto abort;
   }

   if (0 == *filePathName) {
      err = VIX_E_INVALID_ARG;
      goto abort;
   }

   err = VixToolsImpersonateUser(requestMsg, &userToken);
   if (VIX_OK != err) {
      goto abort;
   }
   impersonatingVMWareUser = TRUE;

   g_debug("%s: User: %s path: %s\n",
           __FUNCTION__, IMPERSONATED_USERNAME, filePathName);

   if (!(File_Exists(filePathName))) {
      err = VIX_E_FILE_NOT_FOUND;
      goto abort;
   }

   /*
    * Calculate the size of the result buffer.
    */
   resultBufferSize = strlen(fileInfoFormatString)
                           + 1 // strlen("")
                           + 20 + 20 + 10; // space for the modTime, size and flags.
   resultBuffer = Util_SafeMalloc(resultBufferSize);

   /*
    * Print the result buffer
    */
   destPtr = resultBuffer;
   VixToolsPrintFileInfo(filePathName, "", FALSE, &destPtr, resultBuffer + resultBufferSize);

abort:
   if (impersonatingVMWareUser) {
      VixToolsUnimpersonateUser(userToken);
   }
   VixToolsLogoutUser(userToken);

   if (NULL == resultBuffer) {
      resultBuffer = Util_SafeStrdup("");
   }
   *result = resultBuffer;

   g_debug("%s: returning '%s'\n", __FUNCTION__, resultBuffer);

   g_message("%s: opcode %d returning %"FMT64"d\n", __FUNCTION__,
             requestMsg->opCode, err);

   return err;
} // VixToolsGetFileInfo


/*
 *-----------------------------------------------------------------------------
 *
 * VixToolsSetFileAttributes --
 *
 *    Set the file attributes for a specified file.
 *
 * Return value:
 *    VixError
 *
 * Side effects:
 *    None
 *
 *-----------------------------------------------------------------------------
 */

VixError
VixToolsSetFileAttributes(VixCommandRequestHeader *requestMsg)    // IN
{
   VixError err = VIX_OK;
   Bool impersonatingVMWareUser = FALSE;
   void *userToken = NULL;
   const char *filePathName = NULL;
   VixMsgSetGuestFileAttributesRequest *setGuestFileAttributesRequest = NULL;
   struct timespec timeBuf;
   Bool success = FALSE;
   int64 createTime;
   int64 accessTime;
   int64 modificationTime;
   VMAutomationRequestParser parser;
   int64 tempTime;
   Bool timeAttributeSpecified = FALSE;
   Bool windowsAttributeSpecified = FALSE;
   int32 fileAttributeOptions = 0;

#ifdef _WIN32
   DWORD fileAttr = 0;
#else
   int ownerId = 0;
   int groupId = 0;
   struct stat statbuf;
#endif

   ASSERT(NULL != requestMsg);

   /*
    * Parse the argument
    */
   err = VMAutomationRequestParserInit(&parser,
                                       requestMsg,
                                       sizeof *setGuestFileAttributesRequest);
   if (VIX_OK != err) {
      goto abort;
   }

   setGuestFileAttributesRequest =
               (VixMsgSetGuestFileAttributesRequest *) requestMsg;

   err = VMAutomationRequestParserGetString(&parser,
                                            setGuestFileAttributesRequest->guestPathNameLength,
                                            &filePathName);
   if (VIX_OK != err) {
      goto abort;
   }

   if ('\0' == *filePathName) {
      err = VIX_E_INVALID_ARG;
      goto abort;
   }

   fileAttributeOptions = setGuestFileAttributesRequest->fileOptions;

   if ((fileAttributeOptions & VIX_FILE_ATTRIBUTE_SET_HIDDEN) ||
       (fileAttributeOptions & VIX_FILE_ATTRIBUTE_SET_READONLY)) {
      windowsAttributeSpecified = TRUE;
   }

   if ((fileAttributeOptions & VIX_FILE_ATTRIBUTE_SET_ACCESS_DATE) ||
       (fileAttributeOptions & VIX_FILE_ATTRIBUTE_SET_MODIFY_DATE)) {
      timeAttributeSpecified = TRUE;
   }

#if defined(_WIN32)
   if ((fileAttributeOptions & VIX_FILE_ATTRIBUTE_SET_UNIX_OWNERID) ||
       (fileAttributeOptions & VIX_FILE_ATTRIBUTE_SET_UNIX_GROUPID) ||
       (fileAttributeOptions & VIX_FILE_ATTRIBUTE_SET_UNIX_PERMISSIONS)) {
      g_warning("%s: Invalid attributes received for Windows Guest\n",
                __FUNCTION__);
      err = VIX_E_INVALID_ARG;
      goto abort;
   }
#else
   if (windowsAttributeSpecified) {
      g_warning("%s: Invalid attributes received for Posix Guest\n",
                __FUNCTION__);
      err = VIX_E_INVALID_ARG;
      goto abort;
   }
#endif

   err = VixToolsImpersonateUser(requestMsg, &userToken);
   if (VIX_OK != err) {
      goto abort;
   }
   impersonatingVMWareUser = TRUE;

   g_debug("%s: User: %s path: %s\n",
           __FUNCTION__, IMPERSONATED_USERNAME, filePathName);

   if (!(File_Exists(filePathName))) {
      err = FoundryToolsDaemon_TranslateSystemErr();
      goto abort;
   }

   if (timeAttributeSpecified) {
      success = File_GetTimes(filePathName,
                              &createTime,
                              &accessTime,
                              &modificationTime,
                              &tempTime);

      if (!success) {
         g_warning("%s: Failed to get the times.\n", __FUNCTION__);
         err = FoundryToolsDaemon_TranslateSystemErr();
         goto abort;
      }

      /*
       * User specifies the time in Unix Time Format. File_SetTimes()
       * accepts times in Windows NT Format. We should convert the time
       * from Unix Format to Windows NT Format.
       */

      if (fileAttributeOptions & VIX_FILE_ATTRIBUTE_SET_ACCESS_DATE ) {
         timeBuf.tv_sec  = setGuestFileAttributesRequest->accessTime;
         timeBuf.tv_nsec = 0;
         accessTime      = TimeUtil_UnixTimeToNtTime(timeBuf);
      }

      if (fileAttributeOptions & VIX_FILE_ATTRIBUTE_SET_MODIFY_DATE) {
         timeBuf.tv_sec    = setGuestFileAttributesRequest->modificationTime;
         timeBuf.tv_nsec   = 0;
         modificationTime  = TimeUtil_UnixTimeToNtTime(timeBuf);
      }

      success = File_SetTimes(filePathName,
                              createTime,
                              accessTime,
                              modificationTime,
                              modificationTime);
      if (!success) {
         g_warning("%s: Failed to set the times.\n", __FUNCTION__);
         err = FoundryToolsDaemon_TranslateSystemErr();
         goto abort;
      }
   }
#if defined(_WIN32)
   if (windowsAttributeSpecified) {
      fileAttr = Win32U_GetFileAttributes(filePathName);

      if (fileAttr != INVALID_FILE_ATTRIBUTES) {
         if (fileAttributeOptions & VIX_FILE_ATTRIBUTE_SET_HIDDEN) {
            if (setGuestFileAttributesRequest->hidden) {
               fileAttr |= FILE_ATTRIBUTE_HIDDEN;
            } else {
               fileAttr &= (~FILE_ATTRIBUTE_HIDDEN);
            }
         }

         if (fileAttributeOptions & VIX_FILE_ATTRIBUTE_SET_READONLY) {
            if (setGuestFileAttributesRequest->readOnly) {
               fileAttr |= FILE_ATTRIBUTE_READONLY;
            } else {
               fileAttr &= (~FILE_ATTRIBUTE_READONLY);
            }
         }

         if (!Win32U_SetFileAttributes(filePathName, fileAttr)) {
            err = FoundryToolsDaemon_TranslateSystemErr();
            g_warning("%s: Failed to set the file attributes\n", __FUNCTION__);
            goto abort;
         }
      } else {
         err = FoundryToolsDaemon_TranslateSystemErr();
         g_warning("%s: Failed to get the file attributes\n", __FUNCTION__);
         goto abort;
      }
   }
#else
   if ((fileAttributeOptions & VIX_FILE_ATTRIBUTE_SET_UNIX_OWNERID) ||
       (fileAttributeOptions & VIX_FILE_ATTRIBUTE_SET_UNIX_GROUPID)) {

      if (-1 != Posix_Stat(filePathName, &statbuf)) {
         ownerId = statbuf.st_uid;
         groupId = statbuf.st_gid;
      } else {
         err = FoundryToolsDaemon_TranslateSystemErr();
         g_warning("%s: Posix_Stat(%s) failed with %d\n",
                   __FUNCTION__, filePathName, errno);
         goto abort;
      }

      if (fileAttributeOptions & VIX_FILE_ATTRIBUTE_SET_UNIX_OWNERID) {
         ownerId = setGuestFileAttributesRequest->ownerId;
      }

      if (fileAttributeOptions & VIX_FILE_ATTRIBUTE_SET_UNIX_GROUPID) {
         groupId = setGuestFileAttributesRequest->groupId;
      }

      if (Posix_Chown(filePathName, ownerId, groupId)) {
         err = FoundryToolsDaemon_TranslateSystemErr();
         g_warning("%s: Failed to set the owner/group Id\n", __FUNCTION__);
         goto abort;
      }
   }

   /*
    * NOTE: Setting ownership clears SUID and SGID bits, therefore set the
    * file permissions after setting ownership.
    */
   if (fileAttributeOptions & VIX_FILE_ATTRIBUTE_SET_UNIX_PERMISSIONS) {
      success = File_SetFilePermissions(filePathName,
                                        setGuestFileAttributesRequest->permissions);
      if (!success) {
         err = FoundryToolsDaemon_TranslateSystemErr();
         g_warning("%s: Failed to set the file permissions\n", __FUNCTION__);
         goto abort;
      }
   }
#endif

abort:
   if (impersonatingVMWareUser) {
      VixToolsUnimpersonateUser(userToken);
   }
   VixToolsLogoutUser(userToken);

   g_message("%s: opcode %d returning %"FMT64"d\n", __FUNCTION__,
             requestMsg->opCode, err);

   return err;
} // VixToolsSetGuestFileAttributes


/*
 *-----------------------------------------------------------------------------
 *
 * VixToolsPrintFileInfo --
 *
 *    This does not retrieve some of the more interesting properties, like
 *    read-only, owner name, and permissions. I'll add those later.
 *
 *    This also does not yet provide UTF-8 versions of some of the File_ functions,
 *    so that may create problems on international guests.
 *
 * Return value:
 *    VixError
 *
 * Side effects:
 *    None
 *
 *-----------------------------------------------------------------------------
 */

static void
VixToolsPrintFileInfo(const char *filePathName,     // IN
                      char *fileName,               // IN
                      Bool escapeStrs,              // IN
                      char **destPtr,               // IN/OUT
                      char *endDestPtr)             // IN
{
   int64 fileSize = 0;
   int64 modTime;
   int32 fileProperties = 0;
   char *escapedFileName = NULL;

   modTime = File_GetModTime(filePathName);
   if (File_IsDirectory(filePathName)) {
      fileProperties |= VIX_FILE_ATTRIBUTES_DIRECTORY;
   } else {
      if (File_IsSymLink(filePathName)) {
         fileProperties |= VIX_FILE_ATTRIBUTES_SYMLINK;
      }
      if (File_IsFile(filePathName)) {
         fileSize = File_GetSize(filePathName);
      }
   }

   if (escapeStrs) {
      fileName = escapedFileName = VixToolsEscapeXMLString(fileName);
      ASSERT_MEM_ALLOC(NULL != escapedFileName);
   }

   *destPtr += Str_Sprintf(*destPtr,
                           endDestPtr - *destPtr,
                           fileInfoFormatString,
                           fileName,
                           fileProperties,
                           fileSize,
                           modTime);
   free(escapedFileName);
} // VixToolsPrintFileInfo


/*
 *-----------------------------------------------------------------------------
 *
 * VixToolsPrintFileExtendedInfo --
 *
 * Return value:
 *    VixError
 *
 * Side effects:
 *    None
 *
 *-----------------------------------------------------------------------------
 */

static void
VixToolsPrintFileExtendedInfo(const char *filePathName,     // IN
                              const char *fileName,         // IN
                              char **destPtr,               // IN/OUT
                              char *endDestPtr)             // IN
{
   int64 fileSize = 0;
   VmTimeType modTime = 0;
   VmTimeType accessTime = 0;
   int32 fileProperties = 0;
#ifdef _WIN32
   DWORD fileAttr = 0;
   Bool hidden = FALSE;
   Bool readOnly = FALSE;
   VmTimeType createTime = 0;
#else
   int permissions = 0;
   int ownerId = 0;
   int groupId = 0;
   char *symlinkTarget = NULL;
   char *tmp;
#endif
   struct stat statbuf;
   char *escapedFileName = NULL;

   /*
    * First check for symlink -- File_IsDirectory() will lie
    * if its a symlink to a directory.
    */
   if (File_IsSymLink(filePathName)) {
      fileProperties |= VIX_FILE_ATTRIBUTES_SYMLINK;
   } else if (File_IsDirectory(filePathName)) {
      fileProperties |= VIX_FILE_ATTRIBUTES_DIRECTORY;
   } else if (File_IsFile(filePathName)) {
      fileSize = File_GetSize(filePathName);
   }

#if !defined(_WIN32)
   /*
    * If the file is a symlink, figure out where it points.
    */
   if (fileProperties & VIX_FILE_ATTRIBUTES_SYMLINK) {
      symlinkTarget = Posix_ReadLink(filePathName);
   }

   /*
    * Have a nice empty value if it's not a link or there's some error
    * reading the link.
    */
   if (NULL == symlinkTarget) {
      symlinkTarget = Util_SafeStrdup("");
   }

   tmp = VixToolsEscapeXMLString(symlinkTarget);
   ASSERT_MEM_ALLOC(NULL != tmp);
   free(symlinkTarget);
   symlinkTarget = tmp;
#endif

#ifdef _WIN32
   fileAttr = Win32U_GetFileAttributes(filePathName);
   if (fileAttr != INVALID_FILE_ATTRIBUTES) {
      if (fileAttr & FILE_ATTRIBUTE_HIDDEN) {
         fileProperties |= VIX_FILE_ATTRIBUTES_HIDDEN;
      }
      if (fileAttr & FILE_ATTRIBUTE_READONLY) {
         fileProperties |= VIX_FILE_ATTRIBUTES_READONLY;
      }
   }
#endif

   if (Posix_Stat(filePathName, &statbuf) != -1) {
#if !defined(_WIN32)
      ownerId = statbuf.st_uid;
      groupId = statbuf.st_gid;
      permissions = statbuf.st_mode;
#endif
      /*
       * We want create time.  ctime is the inode change time for Linux,
       * so we can't report anything.
       */
#ifdef _WIN32
      createTime = statbuf.st_ctime;
#endif
      modTime = statbuf.st_mtime;
      accessTime = statbuf.st_atime;
   } else {
      g_warning("%s: Posix_Stat(%s) failed with %d\n",
                __FUNCTION__, filePathName, errno);
   }

   escapedFileName = VixToolsEscapeXMLString(fileName);
   ASSERT_MEM_ALLOC(NULL != escapedFileName);

#ifdef _WIN32
   *destPtr += Str_Sprintf(*destPtr,
                           endDestPtr - *destPtr,
                           fileExtendedInfoWindowsFormatString,
                           escapedFileName,
                           fileProperties,
                           fileSize,
                           modTime,
                           createTime,
                           accessTime,
                           hidden,
                           readOnly);
#else
   *destPtr += Str_Sprintf(*destPtr,
                           endDestPtr - *destPtr,
                           fileExtendedInfoLinuxFormatString,
                           escapedFileName,
                           fileProperties,
                           fileSize,
                           modTime,
                           accessTime,
                           ownerId,
                           groupId,
                           permissions,
                           symlinkTarget);
   free(symlinkTarget);
#endif
   free(escapedFileName);
} // VixToolsPrintFileExtendedInfo


/*
 *-----------------------------------------------------------------------------
 *
 * VixToolsPrintFileExtendedInfoEx --
 *
 *    Given a specified file, this function returns a properly XML
 *    formatted string representing the extended information of the file.
 *
 * Return value:
 *    char * - Dynamically allocated string that holds the extended info
 *    about the specified file. It is the responsibility of the caller
 *    to free the memory.
 *
 * Side effects:
 *    None
 *
 *-----------------------------------------------------------------------------
 */

static char *
VixToolsPrintFileExtendedInfoEx(const char *filePathName,          // IN
                                const char *fileName)              // IN
{
   int resultBufferSize;
   char *destPtr = NULL;
   char *endDestPtr = NULL;
   char *resultBuffer = NULL;

   resultBufferSize = VixToolsGetFileExtendedInfoLength(filePathName,
                                                        fileName);
   resultBuffer = Util_SafeMalloc(resultBufferSize);
   destPtr = resultBuffer;
   endDestPtr = resultBuffer + resultBufferSize;

   VixToolsPrintFileExtendedInfo(filePathName, filePathName, &destPtr,
                                 endDestPtr);

   *destPtr = '\0';
   return resultBuffer;
}


/*
 *-----------------------------------------------------------------------------
 *
 * VixToolsCheckUserAccount --
 *
 *
 * Return value:
 *    TRUE on success
 *    FALSE on failure
 *
 * Side effects:
 *    None
 *
 *-----------------------------------------------------------------------------
 */

VixError
VixToolsCheckUserAccount(VixCommandRequestHeader *requestMsg) // IN
{
   VixError err = VIX_OK;
   Bool impersonatingVMWareUser = FALSE;
   void *userToken = NULL;

   err = VixToolsImpersonateUser(requestMsg, &userToken);
   if (VIX_OK != err) {
      goto abort;
   }
   impersonatingVMWareUser = TRUE;

abort:
   if (impersonatingVMWareUser) {
      VixToolsUnimpersonateUser(userToken);
   }
   VixToolsLogoutUser(userToken);

   return err;
} // VixToolsCheckUserAccount


/*
 *-----------------------------------------------------------------------------
 *
 * VixToolsRunScript --
 *
 *
 * Return value:
 *    VixError
 *
 * Side effects:
 *    None
 *
 *-----------------------------------------------------------------------------
 */

VixError
VixToolsRunScript(VixCommandRequestHeader *requestMsg,  // IN
                  char *requestName,                    // IN
                  void *eventQueue,                     // IN
                  char **result)                        // OUT
{
   VixError err = VIX_OK;
   const char *propertiesString = NULL;
   const char *script = NULL;
   const char *interpreterName = NULL;
   char *fileSuffix = "";
   Bool impersonatingVMWareUser = FALSE;
   VixToolsRunProgramState *asyncState = NULL;
   void *userToken = NULL;
   char *tempDirPath = NULL;
   char *tempScriptFilePath = NULL;
   char *fullCommandLine = NULL;
   int var;
   int fd = -1;
   int writeResult;
   Bool programExists;
   Bool programIsExecutable;
   int64 pid = (int64) -1;
   static char resultBuffer[32];
   VixMsgRunScriptRequest *scriptRequest;
   const char *interpreterFlags = "";
   ProcMgr_ProcArgs procArgs;
#if defined(_WIN32)
   Bool forcedRoot = FALSE;
   wchar_t *envBlock = NULL;
#endif
   GSource *timer;
   VMAutomationRequestParser parser;

   err = VMAutomationRequestParserInit(&parser,
                                       requestMsg, sizeof *scriptRequest);
   if (VIX_OK != err) {
      goto abort;
   }

   scriptRequest = (VixMsgRunScriptRequest *) requestMsg;

   err = VMAutomationRequestParserGetString(&parser,
                                          scriptRequest->interpreterNameLength,
                                            &interpreterName);
   if (VIX_OK != err) {
      goto abort;
   }

   err = VMAutomationRequestParserGetString(&parser,
                                            scriptRequest->propertiesLength,
                                            &propertiesString);
   if (VIX_OK != err) {
      goto abort;
   }

   err = VMAutomationRequestParserGetString(&parser,
                                            scriptRequest->scriptLength,
                                            &script);
   if (VIX_OK != err) {
      goto abort;
   }

   err = VixToolsImpersonateUser(requestMsg, &userToken);
   if (VIX_OK != err) {
      goto abort;
   }
   impersonatingVMWareUser = TRUE;

   g_debug("%s: User: %s\n",
           __FUNCTION__, IMPERSONATED_USERNAME);


   if (0 == *interpreterName) {
#ifdef _WIN32
      //interpreterName = "cmd.exe";
      fileSuffix = ".bat";
#else
      interpreterName = "/bin/sh";
#endif
   }

   if (*interpreterName) {
      programExists = File_Exists(interpreterName);

      /*
       * TODO: replace FileIO_Access with something more UTF8/forward-
       * thinking.
       */

      programIsExecutable =
         (FileIO_Access(interpreterName, FILEIO_ACCESS_EXEC) ==
                                                   FILEIO_SUCCESS);
      if (!programExists) {
         err = VIX_E_FILE_NOT_FOUND;
         goto abort;
      }
      if (!programIsExecutable) {
         err = VIX_E_GUEST_USER_PERMISSIONS;
         goto abort;
      }
   }

   /*
    * Create a temporary file that we can run as a script.
    * TODO: Plumb a file suffix/extention throught to the File
    * module's code, so that we can avoid duplicating this code.
    */

#ifdef _WIN32
   if (PROCESS_CREATOR_USER_TOKEN != userToken) {
      err = VixToolsGetUserTmpDir(userToken, &tempDirPath);

      /*
       * Don't give up if VixToolsGetUserTmpDir() failed. It might just
       * have failed to load DLLs, so we might be running on Win 9x.
       * Just fall through to use the old fashioned File_GetSafeTmpDir().
       */

      err = VIX_OK;
   }
#endif

   if (NULL == tempDirPath) {
      tempDirPath = File_GetSafeTmpDir(TRUE);
      if (NULL == tempDirPath) {
         err = FoundryToolsDaemon_TranslateSystemErr();
         goto abort;
      }
   }
   for (var = 0; var <= 0xFFFFFFFF; var++) {
      free(tempScriptFilePath);
      tempScriptFilePath = Str_SafeAsprintf(NULL,
                                            "%s"DIRSEPS"%s%d%s",
                                            tempDirPath,
                                            scriptFileBaseName,
                                            var,
                                            fileSuffix);
      if (NULL == tempScriptFilePath) {
         err = VIX_E_OUT_OF_MEMORY;
         goto abort;
      }

      fd = Posix_Open(tempScriptFilePath, // UTF-8
                      O_CREAT | O_EXCL
#if defined(_WIN32)
                     | O_BINARY
#endif
                     | O_RDWR,
                      0600);
      if (fd >= 0) {
         break;
      }
#if defined(_WIN32)
      if ((errno == EACCES) && (File_Exists(tempScriptFilePath))) {
         /*
          * On windows, Posix_Open() fails with EACCES if there is any
          * permissions check failure while creating the file. Also, EACCES is
          * returned if a directory already exists with the same name. In such
          * case, we need to check if a file already exists and ignore
          * EACCES error.
          */
         continue;
      }
#endif
      if (errno != EEXIST) {
         /*
          * While persistence is generally a worthwhile trail, if something
          * happens to the temp directory while we're using it (e.g., someone
          * deletes it), we should not try 4+ billion times.
          */
         break;
      }
   }
   if (fd < 0) {
      /*
       * We use Posix variant function i.e. Posix_Open to create a
       * temporary file. If Posix_Open() fails, then proper error is
       * stuffed in errno variable. So, use Vix_TranslateErrno()
       * to translate the errno to a proper foundry error.
       */
      err = Vix_TranslateErrno(errno);
      g_warning("%s: Unable to create a temporary file, errno is %d.\n",
                __FUNCTION__, errno);
      goto abort;
   }

#if defined(_WIN32)
   writeResult = _write(fd, script, (unsigned int)strlen(script));
#else
   writeResult = write(fd, script, strlen(script));
#endif

   if (writeResult < 0) {
      /*
       * Yes, I'm duplicating code by running this check before the call to
       * close(), but if close() succeeds it will clobber the errno, causing
       * something confusing to be reported to the user.
       */
      err = Vix_TranslateErrno(errno);
      g_warning("%s: Unable to write the script to the temporary file, errno is %d.\n",
                __FUNCTION__, errno);
      if (close(fd) < 0) {
         g_warning("%s: Unable to close a file, errno is %d\n",
                   __FUNCTION__, errno);
      }
      goto abort;
   }

   if (close(fd) < 0) {
      /*
       * If close() fails, we don't want to try to run the script. According to
       * the man page:
       *    "Not checking the return value of close is a common but nevertheless
       *     serious programming error.  It is quite possible that errors on a
       *     previous write(2) operation  are first reported at the final close. Not
       *     checking the return value when closing the file may lead to silent loss
       *     of data.  This can especially be observed with NFS and disk quotas."
       */
      err = Vix_TranslateErrno(errno);
      g_warning("%s: Unable to close a file, errno is %d\n",
                __FUNCTION__, errno);
      goto abort;
   }

   if ((NULL != interpreterName) && (*interpreterName)) {
      fullCommandLine = Str_SafeAsprintf(NULL, // resulting string length
                                     "\"%s\" %s \"%s\"",
                                     interpreterName,
                                     interpreterFlags,
                                     tempScriptFilePath);
   } else {
      fullCommandLine = Str_SafeAsprintf(NULL,  // resulting string length
                                     "\"%s\"",
                                     tempScriptFilePath);
   }

   if (NULL == fullCommandLine) {
      err = VIX_E_OUT_OF_MEMORY;
      goto abort;
   }

   /*
    * Save some strings in the state.
    */
   asyncState = Util_SafeCalloc(1, sizeof *asyncState);
   asyncState->tempScriptFilePath = tempScriptFilePath;
   tempScriptFilePath = NULL;
   asyncState->requestName = Util_SafeStrdup(requestName);
   asyncState->runProgramOptions = scriptRequest->scriptOptions;

   memset(&procArgs, 0, sizeof procArgs);
#if defined(_WIN32)
   if (PROCESS_CREATOR_USER_TOKEN != userToken) {
      /*
       * If we are impersonating a user then use the user's environment
       * block. That way the user-specific environment variables will
       * be available to the application (such as the user's TEMP
       * directory instead of the system-wide one).
       */
      err = VixToolsGetEnvBlock(userToken, &envBlock);
      if (VIX_OK != err) {
         goto abort;
      }

      forcedRoot = Impersonate_ForceRoot();
   }
   procArgs.hToken = (PROCESS_CREATOR_USER_TOKEN == userToken) ? NULL : userToken;
   procArgs.bInheritHandles = TRUE;
   procArgs.dwCreationFlags = CREATE_UNICODE_ENVIRONMENT;
   procArgs.lpEnvironment = envBlock;
#else
   procArgs.envp = VixToolsEnvironmentTableToEnvp(userEnvironmentTable);
#endif

   asyncState->procState = ProcMgr_ExecAsync(fullCommandLine, &procArgs);

#if defined(_WIN32)
   if (forcedRoot) {
      Impersonate_UnforceRoot();
   }
#else
   VixToolsFreeEnvp(procArgs.envp);
   DEBUG_ONLY(procArgs.envp = NULL;)
#endif

   if (NULL == asyncState->procState) {
      err = VIX_E_PROGRAM_NOT_STARTED;
      goto abort;
   }

   pid = (int64) ProcMgr_GetPid(asyncState->procState);

   asyncState->eventQueue = eventQueue;
   timer = g_timeout_source_new(SECONDS_BETWEEN_POLL_TEST_FINISHED * 1000);
   g_source_set_callback(timer, VixToolsMonitorAsyncProc, asyncState, NULL);
   g_source_attach(timer, g_main_loop_get_context(eventQueue));
   g_source_unref(timer);

   /*
    * VixToolsMonitorAsyncProc will clean asyncState up when the program finishes.
    */
   asyncState = NULL;

abort:
   if (impersonatingVMWareUser) {
      VixToolsUnimpersonateUser(userToken);
   }
   VixToolsLogoutUser(userToken);

   if (VIX_FAILED(err)) {
      VixToolsFreeRunProgramState(asyncState);
   }

#ifdef _WIN32
   if (NULL != envBlock) {
      VixToolsDestroyEnvironmentBlock(envBlock);
   }
#endif

   free(fullCommandLine);
   free(tempDirPath);
   free(tempScriptFilePath);

   Str_Sprintf(resultBuffer, sizeof(resultBuffer), "%"FMT64"d", pid);
   *result = resultBuffer;

   g_debug("%s: returning '%s'\n", __FUNCTION__, resultBuffer);

   g_message("%s: opcode %d returning %"FMT64"d\n", __FUNCTION__,
             requestMsg->opCode, err);

   return err;
} // VixToolsRunScript


/*
 *-----------------------------------------------------------------------------
 *
 * VixToolsImpersonateUser --
 *
 * Return value:
 *    VixError
 *
 * Side effects:
 *    None
 *
 *-----------------------------------------------------------------------------
 */

VixError
VixToolsImpersonateUser(VixCommandRequestHeader *requestMsg,   // IN
                        void **userToken)                      // OUT
{
   VixError err = VIX_OK;
   char *credentialField;
   int credentialType;

   credentialField = ((char *) requestMsg)
                           + requestMsg->commonHeader.headerLength
                           + requestMsg->commonHeader.bodyLength;

   credentialType = requestMsg->userCredentialType;

   switch (credentialType) {
   case VIX_USER_CREDENTIAL_TICKETED_SESSION:
   {
      VixCommandTicketedSession *commandTicketedSession = (VixCommandTicketedSession *) credentialField;
      size_t ticketLength = commandTicketedSession->ticketLength;

      credentialField += sizeof(VixCommandTicketedSession);

      if (ticketLength != strlen(credentialField)) {
         g_warning("%s: Ticket Length Does Not Match Expected\n", __FUNCTION__);
         err = VIX_E_INVALID_MESSAGE_BODY;
         goto done;
      }

      err = VixToolsImpersonateUserImplEx(NULL,
                                          credentialType,
                                          credentialField,
                                          userToken);
      break;
   }
   case VIX_USER_CREDENTIAL_ROOT:
   {
      if ((requestMsg->requestFlags & VIX_REQUESTMSG_HAS_HASHED_SHARED_SECRET) &&
          !VixToolsCheckIfAuthenticationTypeEnabled(gConfDictRef,
                                            VIX_TOOLS_CONFIG_AUTHTYPE_AGENTS)) {
          /*
           * Don't accept hashed shared secret if disabled.
           */
          g_message("%s: Requested authentication type has been disabled.\n",
                    __FUNCTION__);
          err = VIX_E_GUEST_AUTHTYPE_DISABLED;
          goto done;
      }
   }
   // fall through

   case VIX_USER_CREDENTIAL_CONSOLE_USER:
      err = VixToolsImpersonateUserImplEx(NULL,
                                          credentialType,
                                          NULL,
                                          userToken);
      break;
   case VIX_USER_CREDENTIAL_NAME_PASSWORD:
   case VIX_USER_CREDENTIAL_NAME_PASSWORD_OBFUSCATED:
   case VIX_USER_CREDENTIAL_NAMED_INTERACTIVE_USER:
   {
      VixCommandNamePassword *namePasswordStruct =
         (VixCommandNamePassword *) credentialField;
      credentialField += sizeof(*namePasswordStruct);

      err = VixToolsImpersonateUserImplEx(NULL,
                                          credentialType,
                                          credentialField,
                                          userToken);
      if ((VIX_OK != err)
          && ((VIX_USER_CREDENTIAL_NAME_PASSWORD_OBFUSCATED == credentialType)
              || (VIX_USER_CREDENTIAL_NAME_PASSWORD == credentialType))) {
         /*
          * Windows does not allow you to login with an empty password. Only
          * the console allows this login, which means the console does not
          * call the simple public LogonUser api.
          *
          * See the description for ERROR_ACCOUNT_RESTRICTION.
          * For example, the error codes are described here:
          *      http://support.microsoft.com/kb/155012
          */
#ifdef _WIN32
         if (namePasswordStruct->passwordLength <= 0) {
            err = VIX_E_EMPTY_PASSWORD_NOT_ALLOWED_IN_GUEST;
         }
#endif
      }
      break;
   }
#if SUPPORT_VGAUTH
   case VIX_USER_CREDENTIAL_SAML_BEARER_TOKEN:
   {
      VixCommandSAMLToken *samlStruct =
         (VixCommandSAMLToken *) credentialField;
      credentialField += sizeof(*samlStruct);

      err = VixToolsImpersonateUserImplEx(NULL,
                                          credentialType,
                                          credentialField,
                                          userToken);
      break;
   }
#endif
   case VIX_USER_CREDENTIAL_SSPI:
      /*
       * SSPI currently only supported in ticketed sessions
       */
   default:
      g_warning("%s: Unsupported credentialType = %d\n",
                __FUNCTION__, credentialType);
      err = VIX_E_NOT_SUPPORTED;
   }

done:
   if (err != VIX_OK) {
      g_warning("%s: impersonation failed (%"FMT64"d)\n",
                  __FUNCTION__, err);
   } else {
      g_debug("%s: successfully impersonated user %s\n", __FUNCTION__,
              IMPERSONATED_USERNAME);
   }

   return(err);
} // VixToolsImpersonateUser


/*
 *-----------------------------------------------------------------------------
 *
 * VixToolsImpersonateUserImpl --
 *
 *    Little compatability wrapper for legacy Foundry Tools implementations.
 *
 * Return value:
 *    TRUE on success
 *    FALSE on failure
 *
 * Side effects:
 *    None
 *
 *-----------------------------------------------------------------------------
 */

Bool
VixToolsImpersonateUserImpl(char const *credentialTypeStr,         // IN
                            int credentialType,                    // IN
                            char const *obfuscatedNamePassword,    // IN
                            void **userToken)                      // OUT
{
   return(VIX_OK == VixToolsImpersonateUserImplEx(credentialTypeStr,
                                                  credentialType,
                                                  obfuscatedNamePassword,
                                                  userToken));
} // VixToolsImpersonateUserImpl


/*
 *-----------------------------------------------------------------------------
 *
 * VixToolsImpersonateUserImplEx --
 *
 *   On Windows:
 *   To retrieve the security context of another user
 *   call LogonUser to log the user whom you want to impersonate on to the
 *   local computer, specifying the name of the user account, the user's
 *   domain, and the user's password. This function returns a pointer to
 *   a handle to the access token of the logged-on user as an out parameter.
 *   Call ImpersonateLoggedOnUser using the handle to the access token obtained
 *   in the call to LogonUser.
 *   Run RegEdt32 to load the registry hive of the impersonated user manually.
 *
 * Return value:
 *    VIX_OK on success, or an appropriate error code on failure.
 *
 * Side effects:
 *    None
 *
 *-----------------------------------------------------------------------------
 */

VixError
VixToolsImpersonateUserImplEx(char const *credentialTypeStr,         // IN
                              int credentialType,                    // IN
                              char const *obfuscatedNamePassword,    // IN
                              void **userToken)                      // OUT
{
   VixError err = VIX_E_INVALID_LOGIN_CREDENTIALS;

   if (NULL == userToken) {
      g_warning("%s: Invalid userToken pointer\n", __FUNCTION__);
      return VIX_E_FAIL;
   }

   *userToken = NULL;

///////////////////////////////////////////////////////////////////////
// NOTE: The following lines need to be uncommented to disable either
// FreeBSD and/or MacOS support for VMODL Guest Operations completely.
//#if defined(__FreeBSD__)
//   return VIX_E_NOT_SUPPORTED;
//#endif
//#if defined(__APPLE__)
//   return VIX_E_NOT_SUPPORTED;
//#endif
///////////////////////////////////////////////////////////////////////
   {
      AuthToken authToken;
      char *unobfuscatedUserName = NULL;
      char *unobfuscatedPassword = NULL;
      Bool success = FALSE;

      if (NULL != credentialTypeStr) {
         if (!StrUtil_StrToInt(&credentialType, credentialTypeStr)) {
            /*
             * This is an internal error, since the VMX supplies this string.
             */
            err = VIX_E_FAIL;
            goto abort;
         }
      }

      /*
       * If the VMX asks to be root, then we allow them.
       * The VMX will make sure that only it will pass this value in,
       * and only when the VM and host are configured to allow this.
       */
      if ((VIX_USER_CREDENTIAL_ROOT == credentialType)
            && (thisProcessRunsAsRoot)) {
         *userToken = PROCESS_CREATOR_USER_TOKEN;

         gImpersonatedUsername = Util_SafeStrdup("_ROOT_");
         err = VIX_OK;
         goto abort;
      }

      /*
       * If the VMX asks to be root, then we allow them.
       * The VMX will make sure that only it will pass this value in,
       * and only when the VM and host are configured to allow this.
       *
       * XXX This has been deprecated XXX
       */
      if ((VIX_USER_CREDENTIAL_CONSOLE_USER == credentialType)
            && ((allowConsoleUserOps) || !(thisProcessRunsAsRoot))) {
         *userToken = PROCESS_CREATOR_USER_TOKEN;

         gImpersonatedUsername = Util_SafeStrdup("_CONSOLE_USER_NAME_");
         err = VIX_OK;
         goto abort;
      }

      /*
       * If the VMX asks us to run commands in the context of the current
       * user, make sure that the user who requested the command is the
       * same as the current user.
       * We don't need to make sure the password is valid (in fact we should
       * not receive one) because the VMX should have validated the
       * password by other means. Currently it sends it to the Tools daemon.
       */
      if (VIX_USER_CREDENTIAL_NAMED_INTERACTIVE_USER == credentialType) {
         if (!thisProcessRunsAsRoot) {
            err = VixMsg_DeObfuscateNamePassword(obfuscatedNamePassword,
                                                 &unobfuscatedUserName,
                                                 &unobfuscatedPassword);
            if (err != VIX_OK) {
               goto abort;
            }

            /*
             * Make sure that the user who requested the command is the
             * current user.
             */

            err = VixToolsDoesUsernameMatchCurrentUser(unobfuscatedUserName);
            if (VIX_OK != err) {
               goto abort;
            }

            *userToken = PROCESS_CREATOR_USER_TOKEN;
            gImpersonatedUsername = Util_SafeStrdup(unobfuscatedUserName);

            goto abort;
         } else {
            /*
             * This should only be sent to vmware-user, not guestd.
             * Something is wrong.
             */
            ASSERT(0);
            err = VIX_E_FAIL;
            goto abort;
         }
      }


      /*
       * Use the GuestAuth library to do name-password authentication
       * and impersonation.
       */

      if (GuestAuthEnabled() &&
          (VIX_USER_CREDENTIAL_NAME_PASSWORD == credentialType ||
           VIX_USER_CREDENTIAL_NAME_PASSWORD_OBFUSCATED == credentialType)) {
         err =
            GuestAuthPasswordAuthenticateImpersonate(obfuscatedNamePassword,
                                                     userToken);
      }

#if SUPPORT_VGAUTH
      else if (VIX_USER_CREDENTIAL_SAML_BEARER_TOKEN == credentialType) {
         if (GuestAuthEnabled()) {
            err = GuestAuthSAMLAuthenticateAndImpersonate(obfuscatedNamePassword,
                                                          userToken);
         } else {
            err = VIX_E_NOT_SUPPORTED;
         }
      }
#endif

      /* Get the authToken and impersonate */
      else if (VIX_USER_CREDENTIAL_TICKETED_SESSION == credentialType) {
#ifdef _WIN32
         char *username;

         err = VixToolsGetTokenHandleFromTicketID(obfuscatedNamePassword,
                                                  &username,
                                                  &authToken);

         if (VIX_OK != err) {
            goto abort;
         }

         unobfuscatedUserName = Util_SafeStrdup(username);
         *userToken = (void *) authToken;
         success = Impersonate_Do(unobfuscatedUserName, authToken);
         if (!success) {
            err = VIX_E_INVALID_LOGIN_CREDENTIALS;
            goto abort;
         }

         gImpersonatedUsername = Util_SafeStrdup(username);
         err = VIX_OK;
#else
         err = VIX_E_NOT_SUPPORTED;
#endif
      } else if (VIX_USER_CREDENTIAL_NAME_PASSWORD == credentialType ||
                 VIX_USER_CREDENTIAL_NAME_PASSWORD_OBFUSCATED == credentialType) {

         /*
          * Other credential types, like guest, are all turned into
          * a name/password by the VMX.
          */

         err = VixMsg_DeObfuscateNamePassword(obfuscatedNamePassword,
                                              &unobfuscatedUserName,
                                              &unobfuscatedPassword);
         if (err != VIX_OK) {
            goto abort;
         }

         authToken = Auth_AuthenticateUser(unobfuscatedUserName,
                                           unobfuscatedPassword);
         if (NULL == authToken) {
            err = VIX_E_INVALID_LOGIN_CREDENTIALS;
            goto abort;
         }

         *userToken = (void *) authToken;
#ifdef _WIN32
         success = Impersonate_Do(unobfuscatedUserName, authToken);
#else
         /*
          * Use a tools-special version of user impersonation, since
          * lib/impersonate model isn't quite what we want on linux.
          */
         success = ProcMgr_ImpersonateUserStart(unobfuscatedUserName,
                                                authToken);
#endif
         if (!success) {
            err = VIX_E_INVALID_LOGIN_CREDENTIALS;
            goto abort;
         }

         gImpersonatedUsername = Util_SafeStrdup(unobfuscatedUserName);
         err = VIX_OK;
      } else {
         /*
          * If this is something else, then we are talking to a newer
          * version of the VMX.
          */
         err = VIX_E_NOT_SUPPORTED;
      }

abort:
      free(unobfuscatedUserName);
      Util_ZeroFreeString(unobfuscatedPassword);
   }

   return err;
} // VixToolsImpersonateUserImplEx


/*
 *-----------------------------------------------------------------------------
 *
 * VixToolsUnimpersonateUser --
 *
 *
 * Return value:
 *
 * Side effects:
 *    None
 *
 *-----------------------------------------------------------------------------
 */

void
VixToolsUnimpersonateUser(void *userToken)
{
   free(gImpersonatedUsername);
   gImpersonatedUsername = NULL;

#if SUPPORT_VGAUTH
#if ALLOW_LOCAL_SYSTEM_IMPERSONATION_BYPASS
   if (PROCESS_CREATOR_USER_TOKEN == userToken) {
      g_debug("%s: Faking unimpersonate\n", __FUNCTION__);
   }
#endif
   if (NULL != currentUserHandle) {
      GuestAuthUnimpersonate();
      return;
   }
#endif
   if (PROCESS_CREATOR_USER_TOKEN != userToken) {
#if defined(_WIN32)
      Impersonate_Undo();
#else
      ProcMgr_ImpersonateUserStop();
#endif
   }
} // VixToolsUnimpersonateUser


/*
 *-----------------------------------------------------------------------------
 *
 * VixToolsLogoutUser --
 *
 *
 * Return value:
 *
 * Side effects:
 *    None
 *
 *-----------------------------------------------------------------------------
 */

void
VixToolsLogoutUser(void *userToken)    // IN
{
   if (PROCESS_CREATOR_USER_TOKEN == userToken) {
      return;
   }

#if SUPPORT_VGAUTH
   if (NULL != currentUserHandle) {
#ifdef _WIN32
      // close the handle we copied out
      CloseHandle((HANDLE) userToken);
#endif
      VGAuth_UserHandleFree(currentUserHandle);
      currentUserHandle = NULL;
      return;
   }
#endif

   if (NULL != userToken) {
      AuthToken authToken = (AuthToken) userToken;
      Auth_CloseToken(authToken);
   }
} // VixToolsLogoutUser


/*
 *-----------------------------------------------------------------------------
 *
 * VixToolsGetImpersonatedUsername --
 *
 * Return value:
 *    The name of the user currently being impersonated.  Must be freed
 *    by caller.
 *
 * Side effects:
 *    None
 *
 *-----------------------------------------------------------------------------
 */

static char *
VixToolsGetImpersonatedUsername(void *userToken)
{
   char *userName = NULL;
   char *homeDir = NULL;

#if SUPPORT_VGAUTH
   if (NULL != currentUserHandle) {
      VGAuthContext *ctx;
      VGAuthError vgErr = TheVGAuthContext(&ctx);
      ASSERT(vgErr == VGAUTH_E_OK);

      vgErr = VGAuth_UserHandleUsername(ctx, currentUserHandle, &userName);
      if (VGAUTH_FAILED(vgErr)) {
         g_warning("%s: Unable to get username from userhandle %p\n",
                   __FUNCTION__, currentUserHandle);
      }
      return userName;
   }
#endif

   if (!ProcMgr_GetImpersonatedUserInfo(&userName, &homeDir)) {
      return Util_SafeStrdup("XXX failed to get username XXX");
   }
   free(homeDir);

   return userName;
} // VixToolsUnimpersonateUser


/*
 *-----------------------------------------------------------------------------
 *
 * VixToolsFreeRunProgramState --
 *
 *
 * Results:
 *    None
 *
 * Side effects:
 *    None
 *
 *-----------------------------------------------------------------------------
 */

void
VixToolsFreeRunProgramState(VixToolsRunProgramState *asyncState) // IN
{
   if (NULL == asyncState) {
      return;
   }

   if (NULL != asyncState->tempScriptFilePath) {
      /*
       * Use UnlinkNoFollow() since we created the file and we know it is not
       * a symbolic link.
       */
      File_UnlinkNoFollow(asyncState->tempScriptFilePath);
   }
   if (NULL != asyncState->procState) {
      ProcMgr_Free(asyncState->procState);
   }

   free(asyncState->requestName);
   free(asyncState->tempScriptFilePath);
   free(asyncState);
} // VixToolsFreeRunProgramState


/*
 *-----------------------------------------------------------------------------
 *
 * VixToolsFreeStartProgramState --
 *
 *
 * Results:
 *    None
 *
 * Side effects:
 *    None
 *
 *-----------------------------------------------------------------------------
 */

void
VixToolsFreeStartProgramState(VixToolsStartProgramState *asyncState) // IN
{
   if (NULL == asyncState) {
      return;
   }

   free(asyncState);
} // VixToolsFreeStartProgramState


/*
 *----------------------------------------------------------------------------
 *
 *  VixToolsGetTempFileCreateNameFunc --
 *
 *       This function is designed as part of implementing CreateTempFile,
 *       CreateTempDirectory VI guest operations.
 *
 *       This function will be passed to File_MakeTempEx2 when
 *       VixToolsGetTempFile() is called.
 *
 *  Return Value:
 *       If success, a dynamically allocated string with the base name of
 *       of the file. NULL otherwise.
 *
 *  Side effects:
 *        None.
 *
 *----------------------------------------------------------------------------
 */

static char *
VixToolsGetTempFileCreateNameFunc(uint32 num,     // IN:
                                  void *payload)  // IN:
{
   char *fileName = NULL;

   VixToolsGetTempFileCreateNameFuncData *data =
                           (VixToolsGetTempFileCreateNameFuncData *) payload;

   if (payload == NULL) {
      goto abort;
   }

   if ((data->filePrefix == NULL) ||
       (data->tag == NULL) ||
       (data->fileSuffix == NULL)) {
      goto abort;
   }

   fileName = Str_SafeAsprintf(NULL,
                               "%s%s%u%s",
                               data->filePrefix,
                               data->tag,
                               num,
                               data->fileSuffix);

abort:
   return fileName;
} // VixToolsGetTempFileCreateNameFunc


/*
 *-----------------------------------------------------------------------------
 *
 * VixToolsGetTempFile --
 *
 *     Creates and opens a new temporary file, appropriate for the user
 *     that is represented by the userToken.
 *
 * Return value:
 *     VixError
 *     *tempFile will point to the name of the temporary file, or NULL on error.
 *     *fd will be the file descriptor of the temporary file, or -1 on error.
 *
 * Side effects:
 *     The temp file will be created and opened.
 *
 *-----------------------------------------------------------------------------
 */

static VixError
VixToolsGetTempFile(VixCommandRequestHeader *requestMsg,   // IN
                    void *userToken,                       // IN
                    char **tempFile,                       // OUT
                    int *tempFileFd)                       // OUT
{
   VixError err = VIX_E_FAIL;
   char *tempFilePath = NULL;
   int fd = -1;
   char *directoryPath = NULL;
   VixToolsGetTempFileCreateNameFuncData data;
   Bool createTempFile = TRUE;

   if (NULL == tempFile || NULL == tempFileFd) {
      ASSERT(0);
      return err;
   }

   *tempFile = NULL;
   *tempFileFd = -1;

   data.filePrefix = NULL;
   data.fileSuffix = NULL;
   data.tag = Util_SafeStrdup("vmware");

   if ((VIX_COMMAND_CREATE_TEMPORARY_FILE_EX == requestMsg->opCode) ||
       (VIX_COMMAND_CREATE_TEMPORARY_DIRECTORY == requestMsg->opCode)) {
      VixMsgCreateTempFileRequestEx *makeTempFileRequest;
      char *tempPtr = NULL;

      makeTempFileRequest = (VixMsgCreateTempFileRequestEx *) requestMsg;

      if ((requestMsg->commonHeader.bodyLength +
           requestMsg->commonHeader.headerLength) !=
          (((uint64) sizeof(*makeTempFileRequest)) +
           makeTempFileRequest->filePrefixLength + 1 +
           makeTempFileRequest->fileSuffixLength + 1 +
           makeTempFileRequest->directoryPathLength + 1 +
           makeTempFileRequest->propertyListLength)) {
         ASSERT(0);
         g_warning("%s: Invalid request message received\n", __FUNCTION__);
         err = VIX_E_INVALID_MESSAGE_BODY;
         goto abort;
      }

      tempPtr = ((char *) makeTempFileRequest) + sizeof(*makeTempFileRequest);

      if ('\0' != *(tempPtr + makeTempFileRequest->filePrefixLength)) {
         ASSERT(0);
         g_warning("%s: Invalid request message received\n", __FUNCTION__);
         err = VIX_E_INVALID_MESSAGE_BODY;
         goto abort;
      }

      data.filePrefix = Util_SafeStrdup(tempPtr);
      tempPtr += makeTempFileRequest->filePrefixLength + 1;

      if ('\0' != *(tempPtr + makeTempFileRequest->fileSuffixLength)) {
         ASSERT(0);
         g_warning("%s: Invalid request message received\n", __FUNCTION__);
         err = VIX_E_INVALID_MESSAGE_BODY;
         goto abort;
      }

      data.fileSuffix = Util_SafeStrdup(tempPtr);
      tempPtr += makeTempFileRequest->fileSuffixLength + 1;

      if ('\0' != *(tempPtr + makeTempFileRequest->directoryPathLength)) {
         ASSERT(0);
         g_warning("%s: Invalid request message received\n", __FUNCTION__);
         err = VIX_E_INVALID_MESSAGE_BODY;
         goto abort;
      }

      if (VIX_COMMAND_CREATE_TEMPORARY_DIRECTORY == requestMsg->opCode) {
         createTempFile = FALSE;
      }

      directoryPath = Util_SafeStrdup(tempPtr);
   } else {
      data.filePrefix = Util_SafeStrdup("");
      data.fileSuffix = Util_SafeStrdup("");
      directoryPath = Util_SafeStrdup("");
   }

#ifdef _WIN32
   /*
    * Don't try this if we're not impersonating anyone, since either
    *   1) It's running as System and System won't have the environment variables
    *      we want.
    *   2) It's the console user and then it's running within the user's session and
    *      we don't know who we're impersonating and also the environment variables
    *      will be directly present in the environment, so GetTempPath will do the
    *      trick.
    */
   if (PROCESS_CREATOR_USER_TOKEN != userToken) {
      if (!(strcmp(directoryPath, ""))) {
         free(directoryPath);
         directoryPath = NULL;
         err = VixToolsGetUserTmpDir(userToken, &directoryPath);
      } else {
         /*
          * Initially, when 'err' variable is defined, it is initialized to
          * VIX_E_FAIL. At this point in the code, user has already specified
          * the directory path in which the temporary file has to be created.
          * This is completely fine. So, just set 'err' to VIX_OK.
          */
         err = VIX_OK;
      }

      if (VIX_SUCCEEDED(err)) {

         /*
          * If the specified directory path doesn't exist or points to an
          * existing regular file, then File_MakeTempEx2() returns different
          * errors on Windows and Linux platforms. So, check for the proper
          * filetype and return proper errors before calling
          * File_MakeTempEx2().
          */
         if (!File_Exists(directoryPath)) {
            err = FoundryToolsDaemon_TranslateSystemErr();
            goto abort;
         }

         if (File_IsFile(directoryPath)) {
            err = VIX_E_NOT_A_DIRECTORY;
            goto abort;
         }

         fd = File_MakeTempEx2(directoryPath,
                               createTempFile,
                               VixToolsGetTempFileCreateNameFunc,
                               &data,
                               &tempFilePath);
         if (fd < 0) {
            /*
             * File_MakeTempEx() function internally uses Posix variant
             * functions and proper error will be stuffed in errno variable.
             * If File_MakeTempEx() fails, then use Vix_TranslateErrno()
             * to translate the errno to a proper foundry error.
             */
            err = Vix_TranslateErrno(errno);
            goto abort;
         }
      } else {
         /*
          * Don't give up if VixToolsGetUserTmpDir() failed. It might just
          * have failed to load DLLs, so we might be running on Win 9x.
          * Just fall through to use the old fashioned File_GetSafeTmpDir().
          */

         ASSERT(directoryPath == NULL);
         directoryPath = Util_SafeStrdup("");
         err = VIX_OK;
      }
   }
#endif

   if (NULL == tempFilePath) {
      if (!strcmp(directoryPath, "")) {
         free(directoryPath);
         directoryPath = NULL;
         directoryPath = File_GetSafeTmpDir(TRUE);
      }

      /*
       * If the specified directory path doesn't exist or points to an
       * existing regular file, then File_MakeTempEx2() returns different
       * errors on Windows and Linux platforms. So, check for the proper
       * filetype and return proper errors before calling
       * File_MakeTempEx2().
       */
      if (!File_Exists(directoryPath)) {
         err = FoundryToolsDaemon_TranslateSystemErr();
         goto abort;
      }

      if (File_IsFile(directoryPath)) {
         err = VIX_E_NOT_A_DIRECTORY;
         goto abort;
      }

      fd = File_MakeTempEx2(directoryPath,
                            createTempFile,
                            VixToolsGetTempFileCreateNameFunc,
                            &data,
                            &tempFilePath);
      if (fd < 0) {
         /*
          * File_MakeTempEx2() function internally uses Posix variant
          * functions and proper error will be stuffed in errno variable.
          * If File_MakeTempEx2() fails, then use Vix_TranslateErrno()
          * to translate the errno to a proper foundry error.
          */
         err = Vix_TranslateErrno(errno);
         goto abort;
      }
   }

   *tempFile = tempFilePath;
   *tempFileFd = fd;
   err = VIX_OK;

abort:
   free(data.filePrefix);
   free(data.fileSuffix);
   free(data.tag);

   free(directoryPath);

   return err;
} // VixToolsGetTempFile


/*
 *-----------------------------------------------------------------------------
 *
 * VixToolsProcessHgfsPacket --
 *
 *    This sends a packet to the HGFS server in the guest.
 *    We pass in the user credential type and authenication
 *    information as strings, followed by the actual HGFS packet
 *    to send to the HGFS Server in the guest Tools.
 *    The recipient of this string is ToolsDaemonHgfsImpersonated,
 *    which lives in foundryToolsDaemon.c.  It parses the authentication
 *    information, impersonates a user in the guest using
 *    ToolsDaemonImpersonateUser, and then calls HgfsServerManager_ProcessPacket
 *    to issue the HGFS packet to the HGFS Server.  The HGFS Server
 *    replies with an HGFS packet, which will be forwarded back to
 *    us and handled in VMAutomationOnBackdoorCallReturns.
 *
 * Results:
 *    VIX_OK if success, VixError error code otherwise.
 *
 * Side effects:
 *    None
 *
 *-----------------------------------------------------------------------------
 */

VixError
VixToolsProcessHgfsPacket(VixCommandHgfsSendPacket *requestMsg,   // IN
                          GMainLoop *eventQueue,                  // IN
                          char **result,                          // OUT
                          size_t *resultValueResult)              // OUT
{
   VixError err = VIX_OK;
   void *userToken = NULL;
   Bool impersonatingVMWareUser = FALSE;
   const char *hgfsPacket;
   size_t hgfsReplyPacketSize = 0;
   static char hgfsReplyPacket[HGFS_LARGE_PACKET_MAX];
   VMAutomationRequestParser parser;

   if ((NULL == requestMsg) || (0 == requestMsg->hgfsPacketSize)) {
      ASSERT(0);
      err = VIX_E_FAIL;
      goto abort;
   }

   err = VMAutomationRequestParserInit(&parser,
                                      &requestMsg->header, sizeof *requestMsg);
   if (VIX_OK != err) {
      goto abort;
   }

   err = VixToolsImpersonateUser((VixCommandRequestHeader *) requestMsg,
                                 &userToken);
   if (VIX_OK != err) {
      goto abort;
   }
   impersonatingVMWareUser = TRUE;

   err = VMAutomationRequestParserGetData(&parser,
                                          requestMsg->hgfsPacketSize,
                                          &hgfsPacket);
   if (VIX_OK != err) {
      goto abort;
   }

   hgfsReplyPacketSize = sizeof hgfsReplyPacket;

   /*
    * Impersonation was okay, so let's give our packet to
    * the HGFS server and forward the reply packet back.
    */
   HgfsServerManager_ProcessPacket(&gVixHgfsBkdrConn,          // connection
                                   hgfsPacket,                 // packet in buf
                                   requestMsg->hgfsPacketSize, // packet in size
                                   hgfsReplyPacket,            // packet out buf
                                   &hgfsReplyPacketSize);      // in/out size

   if (eventQueue != NULL) {
      /*
       * Register a timer to periodically invalidate any inactive
       * HGFS sessions.
       */
      VixToolsRegisterHgfsSessionInvalidator(eventQueue);
   }

   if (NULL != resultValueResult) {
      *resultValueResult = hgfsReplyPacketSize;
   }
   if (NULL != result) {
      *result = hgfsReplyPacket;
   }

abort:
   if (impersonatingVMWareUser) {
      VixToolsUnimpersonateUser(userToken);
   }
   VixToolsLogoutUser(userToken);

   return err;
} // VixToolsProcessHgfsPacket


/*
 *-----------------------------------------------------------------------------
 *
 * VixToolsListFileSystems --
 *
 *
 * Return value:
 *    VixError
 *
 * Side effects:
 *    None
 *
 *-----------------------------------------------------------------------------
 */

VixError
VixToolsListFileSystems(VixCommandRequestHeader *requestMsg, // IN
                        char **result)                       // OUT
{
   VixError err = VIX_OK;
   static char resultBuffer[GUESTMSG_MAX_IN_SIZE];
   Bool impersonatingVMWareUser = FALSE;
   void *userToken = NULL;
   char *destPtr;
   char *endDestPtr;
   Bool escapeStrs;
#if defined(_WIN32) || defined(__linux__)
   Bool truncated;
#endif
#if defined(_WIN32)
   char **driveList = NULL;
   int numDrives = -1;
   uint64 freeBytesToUser = 0;
   uint64 totalBytesToUser = 0;
   uint64 freeBytes = 0;
   char *fileSystemType;
   int i;
#endif
#ifdef linux
   MNTHANDLE fp;
   DECLARE_MNTINFO(mnt);
   const char *mountfile = NULL;
#endif

   destPtr = resultBuffer;
   *destPtr = 0;
   endDestPtr = resultBuffer + sizeof(resultBuffer);

   err = VixToolsImpersonateUser(requestMsg, &userToken);
   if (VIX_OK != err) {
      goto abort;
   }
   impersonatingVMWareUser = TRUE;

   g_debug("%s: User: %s\n",
           __FUNCTION__, IMPERSONATED_USERNAME);

   escapeStrs = (requestMsg->requestFlags &
                 VIX_REQUESTMSG_ESCAPE_XML_DATA) != 0;

#if defined(_WIN32)
   numDrives = Win32U_GetLogicalDriveStrings(&driveList);
   if (-1 == numDrives) {
      g_warning("%s: unable to get drive listing: windows error code %d\n",
                __FUNCTION__, GetLastError());
      err = FoundryToolsDaemon_TranslateSystemErr();
      goto abort;
   }

   if (escapeStrs) {
      destPtr += Str_Sprintf(destPtr, endDestPtr - destPtr, "%s",
                             VIX_XML_ESCAPED_TAG);
   }

   for (i = 0; i < numDrives; i++) {
      if (!Win32U_GetDiskFreeSpaceEx(driveList[i],
                                     (PULARGE_INTEGER) &freeBytesToUser,
                                     (PULARGE_INTEGER) &totalBytesToUser,
                                     (PULARGE_INTEGER) &freeBytes)) {
         /*
          * If we encounter an error, just return 0 values for the space info
          */
         freeBytesToUser = 0;
         totalBytesToUser = 0;
         freeBytes = 0;

         g_warning("unable to get drive size info: windows error code %d\n",
                    GetLastError());
      }

      // If it fails, fileSystemType will be NULL
      Win32U_GetVolumeInformation(driveList[i],
                                  NULL,
                                  NULL,
                                  NULL,
                                  NULL,
                                  &fileSystemType);
      err = VixToolsPrintFileSystemInfo(&destPtr, endDestPtr,
                                        driveList[i], totalBytesToUser,
                                        freeBytesToUser,
                                        fileSystemType ? fileSystemType : "",
                                        escapeStrs, &truncated);
      if ((VIX_OK != err) || truncated) {
         goto abort;
      }
      free(fileSystemType);
   }

#elif defined(__linux__)

   mountfile = "/etc/mtab";

   fp = Posix_Setmntent(mountfile, "r");
   if (fp == NULL) {
      g_warning("failed to open mount file\n");
      err = VIX_E_FILE_NOT_FOUND;
      goto abort;
   }

   while (GETNEXT_MNTINFO(fp, mnt)) {
      struct statfs statfsbuf;
      uint64 size, freeSpace;

      if (Posix_Statfs(MNTINFO_MNTPT(mnt), &statfsbuf)) {
         g_warning("%s unable to stat mount point %s\n",
                   __FUNCTION__, MNTINFO_MNTPT(mnt));
         continue;
      }
      size = (uint64) statfsbuf.f_blocks * (uint64) statfsbuf.f_bsize;
      freeSpace = (uint64) statfsbuf.f_bfree * (uint64) statfsbuf.f_bsize;
      err = VixToolsPrintFileSystemInfo(&destPtr, endDestPtr,
                                        MNTINFO_NAME(mnt), size, freeSpace,
                                        MNTINFO_FSTYPE(mnt), escapeStrs,
                                        &truncated);
      if ((VIX_OK != err) || truncated) {
         goto abort;
      }
   }
   CLOSE_MNTFILE(fp);
#else
   err = VIX_E_NOT_SUPPORTED;
#endif

abort:
#if defined(_WIN32)
   for (i = 0; i < numDrives; i++) {
      free(driveList[i]);
   }

   free(driveList);
#endif

   if (impersonatingVMWareUser) {
      VixToolsUnimpersonateUser(userToken);
   }
   VixToolsLogoutUser(userToken);

   *result = resultBuffer;

   // XXX result too large for g_debug()

   g_message("%s: opcode %d returning %"FMT64"d\n", __FUNCTION__,
             requestMsg->opCode, err);

   return(err);
} // VixToolsListFileSystems


#if defined(_WIN32) || defined(__linux__)
/*
 *-----------------------------------------------------------------------------
 *
 * VixToolsPrintFileSystemInfo --
 *
 *      Appends a single file system entry to the XML-like string starting at
 *      *destPtr.
 *
 * Results:
 *      VixError
 *
 * Side effects:
 *      None
 *
 *-----------------------------------------------------------------------------
 */

static VixError
VixToolsPrintFileSystemInfo(char **destPtr,                // IN/OUT
                            const char *endDestPtr,        // IN
                            const char *name,              // IN
                            uint64 size,                   // IN
                            uint64 freeSpace,              // IN
                            const char *type,              // IN
                            Bool escapeStrs,               // IN
                            Bool *truncated)               // OUT
{
   VixError err;
   char *escapedName = NULL;
   char *escapedType = NULL;
   int bytesPrinted;

   ASSERT(endDestPtr > *destPtr);

   *truncated = FALSE;

   if (escapeStrs) {
      name = escapedName = VixToolsEscapeXMLString(name);
      if (NULL == escapedName) {
         err = VIX_E_OUT_OF_MEMORY;
         goto abort;
      }

      type = escapedType = VixToolsEscapeXMLString(type);
      if (NULL == escapedType) {
         err = VIX_E_OUT_OF_MEMORY;
         goto abort;
      }
   }

   bytesPrinted = Str_Snprintf(*destPtr, endDestPtr - *destPtr,
                                "<filesystem>"
                               "<name>%s</name>"
                               "<size>%"FMT64"u</size>"
                               "<freeSpace>%"FMT64"u</freeSpace>"
                               "<type>%s</type>"
                               "</filesystem>",
                               name, size, freeSpace, type);
   if (bytesPrinted != -1) {
      *destPtr += bytesPrinted;
   } else { // out of space
      **destPtr = '\0';
      g_warning("%s: file system list results too large, truncating",
                 __FUNCTION__);
      *truncated = TRUE;
      err = VIX_OK;
      goto abort;
   }

   err = VIX_OK;

abort:
   free(escapedName);
   free(escapedType);

   return err;
}
#endif // #if defined(_WIN32) || defined(__linux__)


/*
 *-----------------------------------------------------------------------------
 *
 * VixToolsValidateCredentials --
 *
 *
 * Return value:
 *    VixError
 *
 * Side effects:
 *    None
 *
 *-----------------------------------------------------------------------------
 */

VixError
VixToolsValidateCredentials(VixCommandRequestHeader *requestMsg)    // IN
{
   VixError err = VIX_OK;
   void *userToken = NULL;
   Bool impersonatingVMWareUser = FALSE;

   if (NULL == requestMsg) {
      ASSERT(0);
      err = VIX_E_FAIL;
      goto abort;
   }

   err = VixToolsImpersonateUser((VixCommandRequestHeader *) requestMsg,
                                 &userToken);
   if (VIX_OK != err) {
      goto abort;
   }
   impersonatingVMWareUser = TRUE;

   g_debug("%s: User: %s\n",
           __FUNCTION__, IMPERSONATED_USERNAME);

abort:
   if (impersonatingVMWareUser) {
      VixToolsUnimpersonateUser(userToken);
   }
   VixToolsLogoutUser(userToken);

   g_message("%s: opcode %d returning %"FMT64"d\n", __FUNCTION__,
             requestMsg->opCode, err);


   return err;
}

/*
 *-----------------------------------------------------------------------------
 *
 * VixToolsAcquireCredentials --
 *
 *
 * Return value:
 *    VixError
 *
 * Side effects:
 *    None
 *
 *-----------------------------------------------------------------------------
 */

VixError
VixToolsAcquireCredentials(VixCommandRequestHeader *requestMsg,    // IN
                           GMainLoop *eventQueue,                  // IN
                           char **result)                          // OUT
{
   VixError err;

#if !defined(_WIN32)
   err = VIX_E_NOT_SUPPORTED;
   goto abort;
#else
   err = VixToolsAuthenticateWithSSPI(requestMsg, eventQueue, result);

   if (VIX_OK != err) {
      g_warning("%s: Failed to authenticate with SSPI with error %d\n",
                __FUNCTION__, err);
      goto abort;
   }
#endif

abort:
   g_message("%s: opcode %d returning %"FMT64"d\n", __FUNCTION__,
             requestMsg->opCode, err);

   return err;
}


/*
 *-----------------------------------------------------------------------------
 *
 * VixToolsReleaseCredentials --
 *
 *
 * Return value:
 *    VixError
 *
 * Side effects:
 *    None
 *
 *-----------------------------------------------------------------------------
 */

VixError
VixToolsReleaseCredentials(VixCommandRequestHeader *requestMsg)    // IN
{
   VixError err = VIX_OK;

#if !defined(_WIN32)
   err = VIX_E_NOT_SUPPORTED;
#else
    err = VixToolsReleaseCredentialsImpl(requestMsg);
#endif

   g_message("%s: opcode %d returning %"FMT64"d\n", __FUNCTION__,
             requestMsg->opCode, err);

   return err;
}


/*
 *-----------------------------------------------------------------------------
 *
 * VixToolsGetGuestNetworkingConfig --
 *
 *
 * Return value:
 *    VIX_OK on success
 *    VixError on failure
 *
 * Side effects:
 *    None
 *
 *-----------------------------------------------------------------------------
 */

#if defined(__linux__) || defined(_WIN32)
VixError
VixToolsGetGuestNetworkingConfig(VixCommandRequestHeader *requestMsg,   // IN
                                 char **resultBuffer,                   // OUT
                                 size_t *resultBufferLength)            // OUT
{
   VixError err = VIX_OK;
   VixPropertyListImpl propList;
   char *serializedBuffer = NULL;
   size_t serializedBufferLength = 0;
   GuestNic *nicEntry = NULL;
   VmIpAddress *ipAddr;

   ASSERT(NULL != requestMsg);
   ASSERT(NULL != resultBuffer);
   ASSERT(NULL != resultBufferLength);

   VixPropertyList_Initialize(&propList);

   nicEntry = NetUtil_GetPrimaryNic();
   if (NULL == nicEntry) {
      err = FoundryToolsDaemon_TranslateSystemErr();
      goto abort;
   }

   ipAddr = &nicEntry->ips.ips_val[0];

   /*
    *  Now, record these values in a property list.
    */
   err = VixPropertyList_SetString(&propList,
                                   VIX_PROPERTY_VM_IP_ADDRESS,
                                   ipAddr->ipAddress);
   if (VIX_OK != err) {
      goto abort;
   }

#if defined(_WIN32)
   err = VixPropertyList_SetBool(&propList,
                                 VIX_PROPERTY_VM_DHCP_ENABLED,
                                 ipAddr->dhcpEnabled);
   if (VIX_OK != err) {
      goto abort;
   }

   err = VixPropertyList_SetString(&propList,
                                   VIX_PROPERTY_VM_SUBNET_MASK,
                                   ipAddr->subnetMask);
   if (VIX_OK != err) {
      goto abort;
   }
#endif

   /*
    * Serialize the property list to buffer then encode it.
    * This is the string we return to the VMX process.
    */
   err = VixPropertyList_Serialize(&propList,
                                   FALSE,
                                   &serializedBufferLength,
                                   &serializedBuffer);

   if (VIX_OK != err) {
      goto abort;
   }
   *resultBuffer = serializedBuffer;
   *resultBufferLength = serializedBufferLength;
   serializedBuffer = NULL;


abort:
   VixPropertyList_RemoveAllWithoutHandles(&propList);
   if (NULL != nicEntry) {
      VMX_XDR_FREE(xdr_GuestNic, nicEntry);
      free(nicEntry);
   }

   return err;
} // VixToolsGetGuestNetworkingConfig
#endif


/*
 *-----------------------------------------------------------------------------
 *
 * VixToolsSetGuestNetworkingConfig --
 *
 *
 * Return value:
 *    Vix_OK on success
 *    VixError on failure
 *
 * Side effects:
 *    networking configuration on hte guest may change
 *
 *-----------------------------------------------------------------------------
 */

#if defined(_WIN32)
VixError
VixToolsSetGuestNetworkingConfig(VixCommandRequestHeader *requestMsg)    // IN
{
   VixError err = VIX_OK;
   Bool impersonatingVMWareUser = FALSE;
   void *userToken = NULL;
   VixMsgSetGuestNetworkingConfigRequest *setGuestNetworkingConfigRequest = NULL;
   VixPropertyListImpl propList;
   VixPropertyValue *propertyPtr = NULL;
   char *messageBody = NULL;
   char ipAddr[IP_ADDR_SIZE];
   char subnetMask[IP_ADDR_SIZE];
   Bool dhcpEnabled = FALSE;
   HRESULT hrErr;

   ASSERT(NULL != requestMsg);

   ipAddr[0] = '\0';
   subnetMask[0] = '\0';

   err = VixToolsImpersonateUser(requestMsg, &userToken);
   if (VIX_OK != err) {
      goto abort;
   }
   impersonatingVMWareUser = TRUE;

   g_debug("%s: User: %s\n",
           __FUNCTION__, IMPERSONATED_USERNAME);

   setGuestNetworkingConfigRequest = (VixMsgSetGuestNetworkingConfigRequest *)requestMsg;
   messageBody = (char *) requestMsg + sizeof(*setGuestNetworkingConfigRequest);

   VixPropertyList_Initialize(&propList);
   err = VixPropertyList_Deserialize(&propList,
                                     messageBody,
                                     setGuestNetworkingConfigRequest -> bufferSize,
                                     VIX_PROPERTY_LIST_BAD_ENCODING_ERROR);
   if (VIX_OK != err) {
      goto abort;
   }

   propertyPtr = propList.properties;
   while (propertyPtr != NULL) {
      switch (propertyPtr->propertyID) {
      ///////////////////////////////////////////
      case VIX_PROPERTY_VM_DHCP_ENABLED:
         if (propertyPtr->value.boolValue) {
            dhcpEnabled = TRUE;
         }
         break;

      ///////////////////////////////////////////
      case VIX_PROPERTY_VM_IP_ADDRESS:
         if (strlen(propertyPtr->value.strValue) < sizeof ipAddr) {
            Str_Strcpy(ipAddr,
                       propertyPtr->value.strValue,
                       sizeof ipAddr);
            } else {
               err = VIX_E_INVALID_ARG;
               goto abort;
            }
         break;

      ///////////////////////////////////////////
      case VIX_PROPERTY_VM_SUBNET_MASK:
         if (strlen(propertyPtr->value.strValue) < sizeof subnetMask) {
            Str_Strcpy(subnetMask,
                       propertyPtr->value.strValue,
                       sizeof subnetMask);
         } else {
            err = VIX_E_INVALID_ARG;
            goto abort;
         }
         break;

      ///////////////////////////////////////////
      default:
         /*
          * Be more tolerant.  Igonore unknown properties.
          */
         break;
      } // switch

      propertyPtr = propertyPtr->next;
   } // while {propList.properties != NULL)

   if (dhcpEnabled) {
      hrErr = VixToolsEnableDHCPOnPrimary();
   } else {
      if (('\0' != ipAddr[0]) ||
          ('\0' != subnetMask[0])) {
         hrErr = VixToolsEnableStaticOnPrimary(ipAddr, subnetMask);
      } else {
         /*
          * Setting static ip, both ip and subnet mask are missing
          */
         err = VIX_E_MISSING_REQUIRED_PROPERTY;
         goto abort;
      }
   }
   if (S_OK != hrErr) {
      if (FACILITY_WIN32 != HRESULT_FACILITY(hrErr)) {
         err = Vix_TranslateCOMError(hrErr);
      } else {
         err = Vix_TranslateSystemError(hrErr);
      }
   }

abort:
   VixPropertyList_RemoveAllWithoutHandles(&propList);

   if (impersonatingVMWareUser) {
      VixToolsUnimpersonateUser(userToken);
   }
   VixToolsLogoutUser(userToken);

   g_message("%s: opcode %d returning %"FMT64"d\n", __FUNCTION__,
             requestMsg->opCode, err);

   return err;

} // VixToolsSetGuestNetworkingConfig
#endif


#if SUPPORT_VGAUTH

/*
 *-----------------------------------------------------------------------------
 *
 * VixToolsAddAuthAlias --
 *
 *    Calls to VGAuth to add a new alias.
 *
 * Return value:
 *    VixError
 *
 * Side effects:
 *    VGAuth alias store is updated.
 *
 *-----------------------------------------------------------------------------
 */

VixError
VixToolsAddAuthAlias(VixCommandRequestHeader *requestMsg)    // IN
{
   VixError err = VIX_OK;
   VGAuthError vgErr;
   void *userToken = NULL;
   VGAuthContext *ctx = NULL;
   VixMsgAddAuthAliasRequest *req;
   const char *userName;
   const char *pemCert;
   const char *subjectName;
   const char *aliasComment;
   VGAuthAliasInfo ai;
   VMAutomationRequestParser parser;
   Bool impersonatingVMWareUser = FALSE;

   err = VMAutomationRequestParserInit(&parser, requestMsg, sizeof *req);
   if (VIX_OK != err) {
      goto abort;
   }

   req = (VixMsgAddAuthAliasRequest *) requestMsg;
   err = VMAutomationRequestParserGetOptionalString(&parser, req->userNameLen,
                                                    &userName);
   if (VIX_OK != err) {
      goto abort;
   }

   if (NULL == userName || 0 == *userName) {
      err = VIX_E_INVALID_ARG;
      goto abort;
   }

   err = VMAutomationRequestParserGetOptionalString(&parser, req->pemCertLen,
                                                    &pemCert);
   if (VIX_OK != err) {
      goto abort;
   }

   if (NULL == pemCert || 0 == *pemCert) {
      err = VIX_E_INVALID_ARG;
      goto abort;
   }

   if ((req->subjectType != VIX_GUEST_AUTH_SUBJECT_TYPE_NAMED) &&
       (req->subjectType != VIX_GUEST_AUTH_SUBJECT_TYPE_ANY)) {
      err = VIX_E_INVALID_ARG;
      goto abort;
   }

   err = VMAutomationRequestParserGetOptionalString(&parser, req->subjectNameLen,
                                                    &subjectName);
   if (VIX_OK != err) {
      goto abort;
   }

   if ((req->subjectType == VIX_GUEST_AUTH_SUBJECT_TYPE_NAMED) &&
       (NULL == subjectName || 0 == *subjectName)) {
      err = VIX_E_INVALID_ARG;
      goto abort;
   }

   err = VMAutomationRequestParserGetOptionalString(&parser, req->aliasCommentLen,
                                                    &aliasComment);
   if (VIX_OK != err) {
      goto abort;
   }

   err = VixToolsImpersonateUser((VixCommandRequestHeader *) requestMsg,
                                 &userToken);
   if (VIX_OK != err) {
      goto abort;
   }
   impersonatingVMWareUser = TRUE;

   g_debug("%s: User: %s\n",
           __FUNCTION__, IMPERSONATED_USERNAME);
   /*
    * For aliasStore APIs, make a fresh context so we know
    * the security is correct.
    */
   vgErr = VGAuth_Init(VMTOOLSD_APP_NAME, 0, NULL, &ctx);
   if (VGAUTH_FAILED(vgErr)) {
      err = VixToolsTranslateVGAuthError(vgErr);
      goto abort;
   }

   ai.subject.type = (req->subjectType == VIX_GUEST_AUTH_SUBJECT_TYPE_NAMED) ?
      VGAUTH_SUBJECT_NAMED : VGAUTH_SUBJECT_ANY;
   ai.subject.val.name = (char *) subjectName;
   ai.comment = (char *) aliasComment;

   vgErr = VGAuth_AddAlias(ctx, userName, req->addMapping, pemCert, &ai,
                           0, NULL);
   if (VGAUTH_FAILED(vgErr)) {
      err = VixToolsTranslateVGAuthError(vgErr);
   }

abort:
   if (ctx) {
      vgErr = VGAuth_Shutdown(ctx);
      if (VGAUTH_FAILED(vgErr)) {
         err = VixToolsTranslateVGAuthError(vgErr);
         // fall thru
      }
   }

   if (impersonatingVMWareUser) {
      VixToolsUnimpersonateUser(userToken);
   }
   VixToolsLogoutUser(userToken);

   g_message("%s: opcode %d returning %"FMT64"d\n", __FUNCTION__,
             requestMsg->opCode, err);

   return err;
}


/*
 *-----------------------------------------------------------------------------
 *
 * VixToolsRemoveAuthAlias --
 *
 *    Calls to VGAuth to remove an alias.
 *
 * Return value:
 *    VixError
 *
 * Side effects:
 *    VGAuth Alias store is updated.
 *
 *-----------------------------------------------------------------------------
 */

VixError
VixToolsRemoveAuthAlias(VixCommandRequestHeader *requestMsg)    // IN
{
   VixError err = VIX_OK;
   VGAuthError vgErr;
   void *userToken = NULL;
   VGAuthContext *ctx = NULL;
   VixMsgRemoveAuthAliasRequest *req;
   const char *userName;
   const char *pemCert;
   const char *subjectName;
   VGAuthSubject subj;
   VMAutomationRequestParser parser;
   Bool impersonatingVMWareUser = FALSE;

   err = VMAutomationRequestParserInit(&parser, requestMsg, sizeof *req);
   if (VIX_OK != err) {
      goto abort;
   }

   req = (VixMsgRemoveAuthAliasRequest *) requestMsg;
   err = VMAutomationRequestParserGetOptionalString(&parser, req->userNameLen,
                                                    &userName);
   if (VIX_OK != err) {
      goto abort;
   }

   if (NULL == userName || 0 == *userName) {
      err = VIX_E_INVALID_ARG;
      goto abort;
   }

   err = VMAutomationRequestParserGetOptionalString(&parser, req->pemCertLen,
                                                    &pemCert);
   if (VIX_OK != err) {
      goto abort;
   }

   if (NULL == pemCert || 0 == *pemCert) {
      err = VIX_E_INVALID_ARG;
      goto abort;
   }

   if ((req->subjectType != VIX_GUEST_AUTH_SUBJECT_TYPE_NONE) &&
       (req->subjectType != VIX_GUEST_AUTH_SUBJECT_TYPE_NAMED) &&
       (req->subjectType != VIX_GUEST_AUTH_SUBJECT_TYPE_ANY)) {
      err = VIX_E_INVALID_ARG;
      goto abort;
   }

   err = VMAutomationRequestParserGetOptionalString(&parser, req->subjectNameLen,
                                                    &subjectName);
   if (VIX_OK != err) {
      goto abort;
   }

   if ((req->subjectType == VIX_GUEST_AUTH_SUBJECT_TYPE_NAMED) &&
       (NULL == subjectName || 0 == *subjectName)) {
      err = VIX_E_INVALID_ARG;
      goto abort;
   }

   err = VixToolsImpersonateUser((VixCommandRequestHeader *) requestMsg,
                                 &userToken);
   if (VIX_OK != err) {
      goto abort;
   }
   impersonatingVMWareUser = TRUE;

   g_debug("%s: User: %s\n",
           __FUNCTION__, IMPERSONATED_USERNAME);
   /*
    * For aliasStore APIs, make a fresh context so we know
    * the security is correct.
    */
   vgErr = VGAuth_Init(VMTOOLSD_APP_NAME, 0, NULL, &ctx);
   if (VGAUTH_FAILED(vgErr)) {
      err = VixToolsTranslateVGAuthError(vgErr);
      goto abort;
   }

   if (VIX_GUEST_AUTH_SUBJECT_TYPE_NONE == req->subjectType) {
#ifdef notyet
      /*
       * XXX turn on this assert() 'soon' -- if done now it could be hit
       * with these tools and an old hostd/VMX that still shares the opcode.
       */
      ASSERT(requestMsg->opCode == VIX_COMMAND_REMOVE_AUTH_ALIAS_BY_CERT);
#endif
      vgErr = VGAuth_RemoveAliasByCert(ctx, userName, pemCert, 0, NULL);
   } else {
      ASSERT(requestMsg->opCode == VIX_COMMAND_REMOVE_AUTH_ALIAS);
      subj.type = (req->subjectType == VIX_GUEST_AUTH_SUBJECT_TYPE_NAMED) ?
         VGAUTH_SUBJECT_NAMED : VGAUTH_SUBJECT_ANY;
      subj.val.name = (char *) subjectName;

      vgErr = VGAuth_RemoveAlias(ctx, userName, pemCert, &subj, 0, NULL);
   }
   if (VGAUTH_FAILED(vgErr)) {
      err = VixToolsTranslateVGAuthError(vgErr);
   }

abort:
   if (ctx) {
      vgErr = VGAuth_Shutdown(ctx);
      if (VGAUTH_FAILED(vgErr)) {
         err = VixToolsTranslateVGAuthError(vgErr);
         // fall thru
      }
   }
   if (impersonatingVMWareUser) {
      VixToolsUnimpersonateUser(userToken);
   }
   VixToolsLogoutUser(userToken);

   g_message("%s: opcode %d returning %"FMT64"d\n", __FUNCTION__,
             requestMsg->opCode, err);

   return err;
}


/*
 *-----------------------------------------------------------------------------
 *
 * VixToolsListAuthAliases --
 *
 *    Calls to VGAuth to list user aliases.
 *
 * Return value:
 *    VixError
 *
 * Side effects:
 *    VGAuth Alias store is updated.
 *
 *-----------------------------------------------------------------------------
 */

VixError
VixToolsListAuthAliases(VixCommandRequestHeader *requestMsg, // IN
                        size_t maxBufferSize,                // IN
                        char **result)                       // OUT
{
   VixError err = VIX_OK;
   VGAuthError vgErr;
   void *userToken = NULL;
   VGAuthContext *ctx = NULL;
   VixMsgListAuthAliasesRequest *req;
   const char *userName;
   VMAutomationRequestParser parser;
   Bool impersonatingVMWareUser = FALSE;
   int num = 0;
   int i;
   int j;
   VGAuthUserAlias *uaList = NULL;
   static char resultBuffer[GUESTMSG_MAX_IN_SIZE];
   char *destPtr;
   char *endDestPtr;
   char *tmpBuf = NULL;
   char *tmpBuf2 = NULL;
   char *recordBuf;
   size_t recordSize;
   char *escapedStr = NULL;
   char *escapedStr2 = NULL;

   ASSERT(maxBufferSize <= GUESTMSG_MAX_IN_SIZE);

   *result = NULL;

   destPtr = resultBuffer;
   *destPtr = 0;

   err = VMAutomationRequestParserInit(&parser, requestMsg, sizeof *req);
   if (VIX_OK != err) {
      goto abort;
   }

   req = (VixMsgListAuthAliasesRequest *) requestMsg;
   err = VMAutomationRequestParserGetOptionalString(&parser, req->userNameLen,
                                                    &userName);
   if (VIX_OK != err) {
      goto abort;
   }

   if (NULL == userName || 0 == *userName) {
      err = VIX_E_INVALID_ARG;
      goto abort;
   }

   err = VixToolsImpersonateUser((VixCommandRequestHeader *) requestMsg,
                                 &userToken);
   if (VIX_OK != err) {
      goto abort;
   }
   impersonatingVMWareUser = TRUE;

   g_debug("%s: User: %s\n",
           __FUNCTION__, IMPERSONATED_USERNAME);

   /*
    * For aliasStore APIs, make a fresh context so we know
    * the security is correct.
    */
   vgErr = VGAuth_Init(VMTOOLSD_APP_NAME, 0, NULL, &ctx);
   if (VGAUTH_FAILED(vgErr)) {
      err = VixToolsTranslateVGAuthError(vgErr);
      goto abort;
   }

   vgErr = VGAuth_QueryUserAliases(ctx, userName, 0, NULL, &num, &uaList);
   if (VGAUTH_FAILED(vgErr)) {
      err = VixToolsTranslateVGAuthError(vgErr);
      goto abort;
   }

   endDestPtr = resultBuffer + maxBufferSize;
   destPtr += Str_Sprintf(destPtr, endDestPtr - destPtr, "%s",
                          VIX_XML_ESCAPED_TAG);
   for (i = 0; i < num; i++) {
      escapedStr = VixToolsEscapeXMLString(uaList[i].pemCert);
      if (escapedStr == NULL) {
         err = VIX_E_OUT_OF_MEMORY;
         goto abort;
      }
      tmpBuf2 = Str_Asprintf(NULL, "<record><pemCert>%s</pemCert>",
                             escapedStr);
      free(escapedStr);
      escapedStr = NULL;
      if (tmpBuf2 == NULL) {
         err = VIX_E_OUT_OF_MEMORY;
         goto abort;
      }
      for (j = 0; j < uaList[i].numInfos; j++) {
         if (uaList[i].infos[j].comment) {
            escapedStr = VixToolsEscapeXMLString(uaList[i].infos[j].comment);
            if (escapedStr == NULL) {
               err = VIX_E_OUT_OF_MEMORY;
               goto abort;
            }
         }
         if (uaList[i].infos[j].subject.type == VGAUTH_SUBJECT_NAMED) {
            escapedStr2 = VixToolsEscapeXMLString(uaList[i].infos[j].subject.val.name);
            if (escapedStr2 == NULL) {
               err = VIX_E_OUT_OF_MEMORY;
               goto abort;
            }
         }
         tmpBuf = Str_Asprintf(NULL,
                               "%s"
                               "<alias>"
                               "<type>%d</type>"
                               "<name>%s</name>"
                               "<comment>%s</comment>"
                               "</alias>",
                               tmpBuf2,
                               (uaList[i].infos[j].subject.type == VGAUTH_SUBJECT_NAMED)
                                  ? VIX_GUEST_AUTH_SUBJECT_TYPE_NAMED :
                                  VIX_GUEST_AUTH_SUBJECT_TYPE_ANY,
                               escapedStr2 ? escapedStr2 : "",
                               escapedStr ? escapedStr : "");
         if (tmpBuf == NULL) {
            err = VIX_E_OUT_OF_MEMORY;
            goto abort;
         }
         free(tmpBuf2);
         tmpBuf2 = tmpBuf;
         free(escapedStr);
         escapedStr = NULL;
         free(escapedStr2);
         escapedStr2 = NULL;
      }
      recordBuf = Str_Asprintf(&recordSize,
                               "%s</record>",
                               tmpBuf);
      free(tmpBuf);
      tmpBuf = tmpBuf2 = NULL;
      if (recordBuf == NULL) {
         err = VIX_E_OUT_OF_MEMORY;
         goto abort;
      }
      if ((destPtr + recordSize) < endDestPtr) {
         destPtr += Str_Sprintf(destPtr, endDestPtr - destPtr,
                                "%s", recordBuf);
      } else {
         free(recordBuf);
         recordBuf = NULL;
         Log("%s: ListAuth list results too large, truncating", __FUNCTION__);
         goto abort;
      }
   }

   *result = resultBuffer;

abort:
   free(tmpBuf);
   free(tmpBuf2);
   free(escapedStr);
   free(escapedStr2);
   VGAuth_FreeUserAliasList(num, uaList);
   if (ctx) {
      vgErr = VGAuth_Shutdown(ctx);
      if (VGAUTH_FAILED(vgErr)) {
         err = VixToolsTranslateVGAuthError(vgErr);
         // fall thru
      }
   }

   if (impersonatingVMWareUser) {
      VixToolsUnimpersonateUser(userToken);
   }
   VixToolsLogoutUser(userToken);

   g_message("%s: opcode %d returning %"FMT64"d\n", __FUNCTION__,
             requestMsg->opCode, err);

   return err;
}


/*
 *-----------------------------------------------------------------------------
 *
 * VixToolsListMappedAliases --
 *
 *    Calls to VGAuth to list mapped aliases.
 *
 * Return value:
 *    VixError
 *
 * Side effects:
 *    VGAuth Alias store is updated.
 *
 *-----------------------------------------------------------------------------
 */

VixError
VixToolsListMappedAliases(VixCommandRequestHeader *requestMsg, // IN
                          size_t maxBufferSize,                // IN
                          char **result)                       // OUT
{
   VixError err = VIX_OK;
   VGAuthError vgErr;
   void *userToken = NULL;
   VGAuthContext *ctx = NULL;
   VixMsgListMappedAliasesRequest *req;
   VMAutomationRequestParser parser;
   Bool impersonatingVMWareUser = FALSE;
   int num = 0;
   int i;
   int j;
   VGAuthMappedAlias *maList = NULL;
   static char resultBuffer[GUESTMSG_MAX_IN_SIZE];
   char *destPtr;
   char *endDestPtr;
   char *tmpBuf = NULL;
   char *tmpBuf2 = NULL;
   char *recordBuf;
   char *escapedStr = NULL;
   char *escapedStr2 = NULL;
   size_t recordSize;

   ASSERT(maxBufferSize <= GUESTMSG_MAX_IN_SIZE);

   *result = NULL;
   destPtr = resultBuffer;
   *destPtr = 0;

   err = VMAutomationRequestParserInit(&parser, requestMsg, sizeof *req);
   if (VIX_OK != err) {
      goto abort;
   }

   req = (VixMsgListMappedAliasesRequest *) requestMsg;
   err = VixToolsImpersonateUser((VixCommandRequestHeader *) requestMsg,
                                 &userToken);
   if (VIX_OK != err) {
      goto abort;
   }
   impersonatingVMWareUser = TRUE;

   g_debug("%s: User: %s\n",
           __FUNCTION__, IMPERSONATED_USERNAME);

   vgErr = TheVGAuthContext(&ctx);
   if (vgErr != VGAUTH_E_OK) {
      err = VixToolsTranslateVGAuthError(vgErr);
      goto abort;
   }

   /*
    * For aliasStore APIs, make a fresh context so we know
    * the security is correct.
    */
   vgErr = VGAuth_Init(VMTOOLSD_APP_NAME, 0, NULL, &ctx);
   if (VGAUTH_FAILED(vgErr)) {
      err = VixToolsTranslateVGAuthError(vgErr);
      goto abort;
   }

   vgErr = VGAuth_QueryMappedAliases(ctx, 0, NULL, &num, &maList);
   if (VGAUTH_FAILED(vgErr)) {
      err = VixToolsTranslateVGAuthError(vgErr);
      goto abort;
   }

   endDestPtr = resultBuffer + maxBufferSize;
   destPtr += Str_Sprintf(destPtr, endDestPtr - destPtr, "%s",
                          VIX_XML_ESCAPED_TAG);
   for (i = 0; i < num; i++) {
      escapedStr = VixToolsEscapeXMLString(maList[i].pemCert);
      if (escapedStr == NULL) {
         err = VIX_E_OUT_OF_MEMORY;
         goto abort;
      }
      escapedStr2 = VixToolsEscapeXMLString(maList[i].userName);
      if (escapedStr2 == NULL) {
         err = VIX_E_OUT_OF_MEMORY;
         goto abort;
      }
      tmpBuf2 = Str_Asprintf(NULL, "<record><pemCert>%s</pemCert>"
                             "<userName>%s</userName>",
                             escapedStr,
                             escapedStr2);
      g_free(escapedStr2);
      g_free(escapedStr);
      escapedStr = NULL;
      escapedStr2 = NULL;
      if (tmpBuf2 == NULL) {
         err = VIX_E_OUT_OF_MEMORY;
         goto abort;
      }
      for (j = 0; j < maList[i].numSubjects; j++) {
         if (maList[i].subjects[j].type == VGAUTH_SUBJECT_NAMED) {
            escapedStr = VixToolsEscapeXMLString(maList[i].subjects[j].val.name);
            if (escapedStr == NULL) {
               err = VIX_E_OUT_OF_MEMORY;
               goto abort;
            }
         }
         tmpBuf = Str_Asprintf(NULL,
                               "%s"
                               "<alias>"
                               "<type>%d</type>"
                               "<name>%s</name>"
                               "</alias>",
                               tmpBuf2,
                               (maList[i].subjects[j].type == VGAUTH_SUBJECT_NAMED)
                                  ? VIX_GUEST_AUTH_SUBJECT_TYPE_NAMED :
                                  VIX_GUEST_AUTH_SUBJECT_TYPE_ANY,
                                escapedStr ? escapedStr : "");
         if (tmpBuf == NULL) {
            err = VIX_E_OUT_OF_MEMORY;
            goto abort;
         }
         free(tmpBuf2);
         tmpBuf2 = tmpBuf;
         free(escapedStr);
         escapedStr = NULL;
      }
      recordBuf = Str_Asprintf(&recordSize,
                               "%s</record>",
                               tmpBuf);
      free(tmpBuf);
      tmpBuf = tmpBuf2 = NULL;
      if (recordBuf == NULL) {
         err = VIX_E_OUT_OF_MEMORY;
         goto abort;
      }
      if ((destPtr + recordSize) < endDestPtr) {
         destPtr += Str_Sprintf(destPtr, endDestPtr - destPtr,
                                "%s", recordBuf);
      } else {
         free(recordBuf);
         recordBuf = NULL;
         Log("%s: ListMapped results too large, truncating", __FUNCTION__);
         goto abort;
      }
   }

   *result = resultBuffer;

abort:
   free(tmpBuf);
   free(tmpBuf2);
   free(escapedStr);
   free(escapedStr2);
   VGAuth_FreeMappedAliasList(num, maList);
   if (ctx) {
      vgErr = VGAuth_Shutdown(ctx);
      if (VGAUTH_FAILED(vgErr)) {
         err = VixToolsTranslateVGAuthError(vgErr);
         // fall thru
      }
   }

   if (impersonatingVMWareUser) {
      VixToolsUnimpersonateUser(userToken);
   }
   VixToolsLogoutUser(userToken);

   g_message("%s: opcode %d returning %"FMT64"d\n", __FUNCTION__,
             requestMsg->opCode, err);

   return err;
}
#endif   // SUPPORT_VGAUTH


/*
 *-----------------------------------------------------------------------------
 *
 * VixToolsCreateRegKey --
 *
 *    Calls the function to create a new Windows Registry Key.
 *
 * Return value:
 *    VixError
 *
 * Side effects:
 *    May affect applications reading the key.
 *
 *-----------------------------------------------------------------------------
 */

VixError
VixToolsCreateRegKey(VixCommandRequestHeader *requestMsg)    // IN
{
#ifdef _WIN32
   return VixToolsCreateRegKeyImpl(requestMsg);
#else
   return VIX_E_OP_NOT_SUPPORTED_ON_GUEST;
#endif
}


/*
 *-----------------------------------------------------------------------------
 *
 * VixToolsListRegKeys --
 *
 *    Calls the function to list all subkeys for a given Windows Registry Key.
 *
 * Return value:
 *    VixError
 *
 * Side effects:
 *    None
 *
 *-----------------------------------------------------------------------------
 */

VixError
VixToolsListRegKeys(VixCommandRequestHeader *requestMsg,    // IN
                    size_t maxBufferSize,                   // IN
                    void *eventQueue,                       // IN
                    char **result)                          // OUT
{
#ifdef _WIN32
   return VixToolsListRegKeysImpl(requestMsg, maxBufferSize, eventQueue, result);
#else
   return VIX_E_OP_NOT_SUPPORTED_ON_GUEST;
#endif
}


/*
 *-----------------------------------------------------------------------------
 *
 * VixToolsDeleteRegKey --
 *
 *    Calls the function to delete a Windows Registry Key.
 *
 * Return value:
 *    VixError
 *
 * Side effects:
 *    May affect applications reading the key.
 *
 *-----------------------------------------------------------------------------
 */

VixError
VixToolsDeleteRegKey(VixCommandRequestHeader *requestMsg)    // IN
{
#ifdef _WIN32
   return VixToolsDeleteRegKeyImpl(requestMsg);
#else
   return VIX_E_OP_NOT_SUPPORTED_ON_GUEST;
#endif
}


/*
 *-----------------------------------------------------------------------------
 *
 * VixToolsSetRegValue --
 *
 *    Calls the function to set/create a Windows Registry Value for a given Key.
 *
 * Return value:
 *    VixError
 *
 * Side effects:
 *    May affect applications reading the key.
 *
 *-----------------------------------------------------------------------------
 */

VixError
VixToolsSetRegValue(VixCommandRequestHeader *requestMsg)    // IN
{
#ifdef _WIN32
   return VixToolsSetRegValueImpl(requestMsg);
#else
   return VIX_E_OP_NOT_SUPPORTED_ON_GUEST;
#endif
}


/*
 *-----------------------------------------------------------------------------
 *
 * VixToolsListRegValues --
 *
 *    Calls the function to list all values for a given Windows Registry Key.
 *
 * Return value:
 *    VixError
 *
 * Side effects:
 *    None
 *
 *-----------------------------------------------------------------------------
 */

VixError
VixToolsListRegValues(VixCommandRequestHeader *requestMsg,    // IN
                      size_t maxBufferSize,                   // IN
                      void *eventQueue,                       // IN
                      char **result)                          // OUT
{
#ifdef _WIN32
   return VixToolsListRegValuesImpl(requestMsg, maxBufferSize, eventQueue, result);
#else
   return VIX_E_OP_NOT_SUPPORTED_ON_GUEST;
#endif
}


/*
 *-----------------------------------------------------------------------------
 *
 * VixToolsDeleteRegValue --
 *
 *    Calls the function to delete a Windows Registry Value for a given Key.
 *
 * Return value:
 *    VixError
 *
 * Side effects:
 *    May affect applications reading the key.
 *
 *-----------------------------------------------------------------------------
 */

VixError
VixToolsDeleteRegValue(VixCommandRequestHeader *requestMsg)    // IN
{
#ifdef _WIN32
   return VixToolsDeleteRegValueImpl(requestMsg);
#else
   return VIX_E_OP_NOT_SUPPORTED_ON_GUEST;
#endif
}


/*
 *-----------------------------------------------------------------------------
 *
 * VixToolsDoesUsernameMatchCurrentUser --
 *
 *    Check if the provider username matches the current user.
 *
 * Return value:
 *    VIX_OK if it does, otherwise an appropriate error code.
 *
 * Side effects:
 *    None
 *
 *-----------------------------------------------------------------------------
 */

static VixError
VixToolsDoesUsernameMatchCurrentUser(const char *username)  // IN
{
   VixError err = VIX_E_FAIL;

#ifdef _WIN32
   char *currentUser = NULL;
   DWORD currentUserSize = 0;
   DWORD retVal = 0;
   HANDLE processToken = INVALID_HANDLE_VALUE;
   PTOKEN_USER processTokenInfo = NULL;
   DWORD processTokenInfoSize = 0;
   char *sidUserName = NULL;
   DWORD sidUserNameSize = 0;
   char *sidDomainName = NULL;
   DWORD sidDomainNameSize = 0;
   SID_NAME_USE sidNameUse;

   /*
    * Check to see if the user provided a '<Domain>\<User>' formatted username
    */
   if (NULL != Str_Strchr(username, '\\')) {
      /*
       * A '<Domain>\<User>' formatted username was provided.
       * We must retrieve the domain as well as the username to verify
       * the current vixtools user matches the username provided
       */
      retVal = OpenProcessToken(GetCurrentProcess(),
                                TOKEN_READ,
                                &processToken);

      if (!retVal || !processToken) {
         err = FoundryToolsDaemon_TranslateSystemErr();
         g_warning("unable to open process token: windows error code %d\n",
                   GetLastError());

         goto abort;
      }

      // Determine necessary buffer size
      GetTokenInformation(processToken,
                          TokenUser,
                          NULL,
                          0,
                          &processTokenInfoSize);

      if (ERROR_INSUFFICIENT_BUFFER != GetLastError()) {
         err = FoundryToolsDaemon_TranslateSystemErr();
         g_warning("unable to get token info: windows error code %d\n",
                   GetLastError());

         goto abort;
      }

      processTokenInfo = Util_SafeMalloc(processTokenInfoSize);

      if (!GetTokenInformation(processToken,
                               TokenUser,
                               processTokenInfo,
                               processTokenInfoSize,
                               &processTokenInfoSize)) {
         err = FoundryToolsDaemon_TranslateSystemErr();
         g_warning("unable to get token info: windows error code %d\n",
                   GetLastError());

         goto abort;
      }

      // Retrieve user name and domain name based on user's SID.
      Win32U_LookupAccountSid(NULL,
                              processTokenInfo->User.Sid,
                              NULL,
                              &sidUserNameSize,
                              NULL,
                              &sidDomainNameSize,
                              &sidNameUse);

      if (ERROR_INSUFFICIENT_BUFFER != GetLastError()) {
         err = FoundryToolsDaemon_TranslateSystemErr();
         g_warning("unable to lookup account sid: windows error code %d\n",
                   GetLastError());
         goto abort;
      }

      sidUserName = Util_SafeMalloc(sidUserNameSize);
      sidDomainName = Util_SafeMalloc(sidDomainNameSize);

      if (!Win32U_LookupAccountSid(NULL,
                                   processTokenInfo->User.Sid,
                                   sidUserName,
                                   &sidUserNameSize,
                                   sidDomainName,
                                   &sidDomainNameSize,
                                   &sidNameUse)) {
         err = FoundryToolsDaemon_TranslateSystemErr();
         g_warning("unable to lookup account sid: windows error code %d\n",
                   GetLastError());
         goto abort;
     }

      // Populate currentUser with Domain + '\' + Username
      currentUser = Str_SafeAsprintf(NULL, "%s\\%s", sidDomainName, sidUserName);
   } else {
      /*
       * For Windows, get the name of the owner of this process, then
       * compare it to the provided username.
       */
      if (!Win32U_GetUserName(currentUser, &currentUserSize)) {
         if (ERROR_INSUFFICIENT_BUFFER != GetLastError()) {
            err = FoundryToolsDaemon_TranslateSystemErr();
            goto abort;
         }

         currentUser = Util_SafeMalloc(currentUserSize);

         if (!Win32U_GetUserName(currentUser, &currentUserSize)) {
            err = FoundryToolsDaemon_TranslateSystemErr();
            goto abort;
         }
      }
   }

   if (0 != Unicode_CompareIgnoreCase(username, currentUser)) {
      err = VIX_E_INTERACTIVE_SESSION_USER_MISMATCH;
      goto abort;
   }

   err = VIX_OK;

abort:
   free(sidDomainName);
   free(sidUserName);
   free(processTokenInfo);
   CloseHandle(processToken);
   free(currentUser);

#else /* Below is the POSIX case. */
   uid_t currentUid;
   struct passwd pwd;
   struct passwd *ppwd = &pwd;
   char *buffer = NULL; // a pool of memory for Posix_Getpwnam_r() to use.
   size_t bufferSize;

   /*
    * For POSIX systems, look up the uid of 'username', and compare
    * it to the uid of the owner of this process. This handles systems
    * where multiple usernames map to the name user.
    */

   /*
    * Get the maximum size buffer needed by getpwuid_r.
    * Multiply by 4 to compensate for the conversion to UTF-8 by
    * the Posix_Getpwnam_r() wrapper.
    */
   bufferSize = (size_t) sysconf(_SC_GETPW_R_SIZE_MAX) * 4;

   buffer = Util_SafeMalloc(bufferSize);

   if (Posix_Getpwnam_r(username, &pwd, buffer, bufferSize, &ppwd) != 0 ||
       NULL == ppwd) {
      /*
       * This username should exist, since it should have already
       * been validated by guestd. Assume it is a system error.
       */
      err = FoundryToolsDaemon_TranslateSystemErr();
      g_warning("Unable to get the uid for username %s.\n", username);
      goto abort;
   }

   /*
    * In the Windows version, GetUserNameW() returns the name of the
    * user the thread is impersonating (if it is impersonating someone),
    * so geteuid() seems to be the moral equivalent.
    */
   currentUid = geteuid();

   if (currentUid != ppwd->pw_uid) {
      err = VIX_E_INTERACTIVE_SESSION_USER_MISMATCH;
      goto abort;
   }

   err = VIX_OK;

 abort:
   Util_ZeroFree(buffer, bufferSize);

#endif

   return err;
}


/*
 *-----------------------------------------------------------------------------
 *
 * VixToolsPidRefersToThisProcess --
 *
 *    Determines if the given pid refers to the current process, in
 *    that if it passed to the appropriate OS-specific process killing
 *    function, will this process get killed.
 *
 * Return value:
 *    TRUE if killing pid kills us, FALSE otherwise.
 *
 * Side effects:
 *    None
 *
 *-----------------------------------------------------------------------------
 */

Bool
VixToolsPidRefersToThisProcess(ProcMgr_Pid pid)  // IN
{
#ifdef _WIN32
   return (GetCurrentProcessId() == pid);
#else
   /*
    * POSIX is complicated. Pid could refer to this process directly,
    * be 0 which kills all processes in this process's group, be -1
    * which kill everything to which it can send a signal, or be -1 times
    * the process group ID of this process.
    */
   return ((getpid() == pid) || (0 == pid) || (-1 == pid) ||
           ((pid < -1) && (getpgrp() == (pid * -1))));
#endif
}


/*
 *-----------------------------------------------------------------------------
 *
 * VixToolsCheckIfVixCommandEnabled --
 *
 *    Checks to see if the opcode has been disabled via the tools
 *    configuration.
 *
 *    This does not affect VIX_COMMAND_GET_TOOLS_STATE; that always
 *    needs to work.
 *
 *    Many non-VMODL APIs do not have an API specific option; those
 *    are only affected by the global setting.
 *
 * Return value:
 *    TRUE if enabled, FALSE otherwise.
 *
 * Side effects:
 *    None
 *
 *-----------------------------------------------------------------------------
 */

static Bool
VixToolsCheckIfVixCommandEnabled(int opcode,                          // IN
                                 GKeyFile *confDictRef)               // IN
{
   Bool enabled = TRUE;
   switch (opcode) {
      /*
       * We always let this through, since its needed to do basic
       * init work.
       */
      case VIX_COMMAND_GET_TOOLS_STATE:
         enabled = TRUE;
         break;

      case VIX_COMMAND_LIST_PROCESSES:
      case VIX_COMMAND_LIST_PROCESSES_EX:
         enabled = !VixToolsGetAPIDisabledFromConf(confDictRef,
                                    VIX_TOOLS_CONFIG_API_LIST_PROCESSES_NAME);
         break;

      case VIX_COMMAND_LIST_FILES:
         enabled = !VixToolsGetAPIDisabledFromConf(confDictRef,
                                   VIX_TOOLS_CONFIG_API_LIST_FILES_NAME);
         break;
      case VIX_COMMAND_DELETE_GUEST_FILE:
      case VIX_COMMAND_DELETE_GUEST_FILE_EX:
         enabled = !VixToolsGetAPIDisabledFromConf(confDictRef,
                                   VIX_TOOLS_CONFIG_API_DELETE_FILE_NAME);
         break;
      case VIX_COMMAND_DELETE_GUEST_DIRECTORY:
      case VIX_COMMAND_DELETE_GUEST_EMPTY_DIRECTORY:
      case VIX_COMMAND_DELETE_GUEST_DIRECTORY_EX:
         enabled = !VixToolsGetAPIDisabledFromConf(confDictRef,
                                   VIX_TOOLS_CONFIG_API_DELETE_DIRECTORY_NAME);
         break;
      case VIX_COMMAND_KILL_PROCESS:
      case VIX_COMMAND_TERMINATE_PROCESS:
         enabled = !VixToolsGetAPIDisabledFromConf(confDictRef,
                                   VIX_TOOLS_CONFIG_API_TERMINATE_PROCESS_NAME);
         break;
      case VIX_COMMAND_CREATE_DIRECTORY:
      case VIX_COMMAND_CREATE_DIRECTORY_EX:
         enabled = !VixToolsGetAPIDisabledFromConf(confDictRef,
                                   VIX_TOOLS_CONFIG_API_MAKE_DIRECTORY_NAME);
         break;
      case VIX_COMMAND_MOVE_GUEST_FILE:
      case VIX_COMMAND_MOVE_GUEST_FILE_EX:
         enabled = !VixToolsGetAPIDisabledFromConf(confDictRef,
                                   VIX_TOOLS_CONFIG_API_MOVE_FILE_NAME);
         break;
      case VIX_COMMAND_MOVE_GUEST_DIRECTORY:
         enabled = !VixToolsGetAPIDisabledFromConf(confDictRef,
                                   VIX_TOOLS_CONFIG_API_MOVE_DIRECTORY_NAME);
         break;
      case VIX_COMMAND_START_PROGRAM:
         enabled = !VixToolsGetAPIDisabledFromConf(confDictRef,
                                   VIX_TOOLS_CONFIG_API_START_PROGRAM_NAME);
         break;
      case VIX_COMMAND_CREATE_TEMPORARY_FILE:
      case VIX_COMMAND_CREATE_TEMPORARY_FILE_EX:
         enabled = !VixToolsGetAPIDisabledFromConf(confDictRef,
                                   VIX_TOOLS_CONFIG_API_CREATE_TMP_FILE_NAME);
         break;
      case VIX_COMMAND_CREATE_TEMPORARY_DIRECTORY:
         enabled = !VixToolsGetAPIDisabledFromConf(confDictRef,
                                VIX_TOOLS_CONFIG_API_CREATE_TMP_DIRECTORY_NAME);
         break;
      case VIX_COMMAND_READ_ENV_VARIABLES:
         enabled = !VixToolsGetAPIDisabledFromConf(confDictRef,
                                VIX_TOOLS_CONFIG_API_READ_ENV_VARS_NAME);
         break;
      case VIX_COMMAND_SET_GUEST_FILE_ATTRIBUTES:
         enabled = !VixToolsGetAPIDisabledFromConf(confDictRef,
                                VIX_TOOLS_CONFIG_API_CHANGE_FILE_ATTRS_NAME);
         break;

      case VIX_COMMAND_INITIATE_FILE_TRANSFER_FROM_GUEST:
         enabled = !VixToolsGetAPIDisabledFromConf(confDictRef,
                                VIX_TOOLS_CONFIG_API_INITIATE_FILE_TRANSFER_FROM_GUEST_NAME);
         break;

      case VIX_COMMAND_INITIATE_FILE_TRANSFER_TO_GUEST:
         enabled = !VixToolsGetAPIDisabledFromConf(confDictRef,
                                VIX_TOOLS_CONFIG_API_INITIATE_FILE_TRANSFER_TO_GUEST_NAME);
         break;

      case VIX_COMMAND_VALIDATE_CREDENTIALS:
         enabled = !VixToolsGetAPIDisabledFromConf(confDictRef,
                                VIX_TOOLS_CONFIG_API_VALIDATE_CREDENTIALS_NAME);
         break;

      case VIX_COMMAND_ACQUIRE_CREDENTIALS:
         enabled = !VixToolsGetAPIDisabledFromConf(confDictRef,
                                VIX_TOOLS_CONFIG_API_ACQUIRE_CREDENTIALS_NAME);
         break;

      case VIX_COMMAND_RELEASE_CREDENTIALS:
         enabled = !VixToolsGetAPIDisabledFromConf(confDictRef,
                                VIX_TOOLS_CONFIG_API_RELEASE_CREDENTIALS_NAME);
         break;

      case VIX_COMMAND_ADD_AUTH_ALIAS:
         enabled = !VixToolsGetAPIDisabledFromConf(confDictRef,
                                VIX_TOOLS_CONFIG_API_ADD_GUEST_ALIAS_NAME);
         break;

      case VIX_COMMAND_REMOVE_AUTH_ALIAS:
         enabled = !VixToolsGetAPIDisabledFromConf(confDictRef,
                               VIX_TOOLS_CONFIG_API_REMOVE_GUEST_ALIAS_NAME);
         break;

      case VIX_COMMAND_REMOVE_AUTH_ALIAS_BY_CERT:
         enabled = !VixToolsGetAPIDisabledFromConf(confDictRef,
                               VIX_TOOLS_CONFIG_API_REMOVE_GUEST_ALIAS_BY_CERT_NAME);
         break;

      case VIX_COMMAND_LIST_AUTH_PROVIDER_ALIASES:
         enabled = !VixToolsGetAPIDisabledFromConf(confDictRef,
                                VIX_TOOLS_CONFIG_API_LIST_GUEST_ALIASES_NAME);
         break;

      case VIX_COMMAND_LIST_AUTH_MAPPED_ALIASES:
         enabled = !VixToolsGetAPIDisabledFromConf(confDictRef,
                              VIX_TOOLS_CONFIG_API_LIST_GUEST_MAPPED_ALIASES_NAME);
         break;

      case VIX_COMMAND_CREATE_REGISTRY_KEY:
         enabled = !VixToolsGetAPIDisabledFromConf(confDictRef,
                                VIX_TOOLS_CONFIG_API_CREATE_REGISTRY_KEY_NAME);
         break;

      case VIX_COMMAND_LIST_REGISTRY_KEYS:
         enabled = !VixToolsGetAPIDisabledFromConf(confDictRef,
                                VIX_TOOLS_CONFIG_API_LIST_REGISTRY_KEYS_NAME);
         break;

      case VIX_COMMAND_DELETE_REGISTRY_KEY:
         enabled = !VixToolsGetAPIDisabledFromConf(confDictRef,
                                VIX_TOOLS_CONFIG_API_DELETE_REGISTRY_KEY_NAME);
         break;

      case VIX_COMMAND_SET_REGISTRY_VALUE:
         enabled = !VixToolsGetAPIDisabledFromConf(confDictRef,
                                VIX_TOOLS_CONFIG_API_SET_REGISTRY_VALUE_NAME);
         break;

      case VIX_COMMAND_LIST_REGISTRY_VALUES:
         enabled = !VixToolsGetAPIDisabledFromConf(confDictRef,
                                VIX_TOOLS_CONFIG_API_LIST_REGISTRY_VALUES_NAME);
         break;

      case VIX_COMMAND_DELETE_REGISTRY_VALUE:
         enabled = !VixToolsGetAPIDisabledFromConf(confDictRef,
                                VIX_TOOLS_CONFIG_API_DELETE_REGISTRY_VALUE_NAME);
         break;

      /*
       * None of these opcode have a matching config entry (yet),
       * so they can all share.
       */
      case VIX_COMMAND_CHECK_USER_ACCOUNT:
      case VIX_COMMAND_LOGOUT_IN_GUEST:
      case VIX_COMMAND_GUEST_FILE_EXISTS:
      case VIX_COMMAND_DIRECTORY_EXISTS:
      case VIX_COMMAND_GET_FILE_INFO:
      case VIX_COMMAND_LIST_FILESYSTEMS:
      case VIX_COMMAND_READ_VARIABLE:
      case VIX_COMMAND_WRITE_VARIABLE:
      case VIX_COMMAND_GET_GUEST_NETWORKING_CONFIG:
      case VIX_COMMAND_SET_GUEST_NETWORKING_CONFIG:

      case VIX_COMMAND_REGISTRY_KEY_EXISTS:
      case VIX_COMMAND_READ_REGISTRY:
      case VIX_COMMAND_WRITE_REGISTRY:
      case VIX_COMMAND_DELETE_GUEST_REGISTRY_KEY:

      /*
       * These may want to use the VMODL API name that most closely
       * matches, but for now, leave them alone.
       */
      case VIX_COMMAND_RUN_SCRIPT_IN_GUEST:
      case VIX_COMMAND_RUN_PROGRAM:
      case VIX_COMMAND_LIST_DIRECTORY:
      case VMXI_HGFS_SEND_PACKET_COMMAND:
      default:
         enabled = !VixToolsGetAPIDisabledFromConf(confDictRef, NULL);
         break;
   }

   return enabled;
}


/*
 *-----------------------------------------------------------------------------
 *
 * VixToolsCheckIfAuthenticationTypeEnabled --
 *
 *    Checks to see if a given authentication type has been
 *    disabled via the tools configuration.
 *
 * Return value:
 *    TRUE if enabled, FALSE otherwise.
 *
 * Side effects:
 *    None
 *
 *-----------------------------------------------------------------------------
 */

static Bool
VixToolsCheckIfAuthenticationTypeEnabled(GKeyFile *confDictRef,     // IN
                                         const char *typeName)      // IN
{
   char authnDisabledName[64]; // Authentication.<AuthenticationType>.disabled
   gboolean disabled;

   Str_Snprintf(authnDisabledName, sizeof(authnDisabledName),
                VIX_TOOLS_CONFIG_API_AUTHENTICATION ".%s.disabled",
                typeName);

   ASSERT(confDictRef != NULL);

   /*
    * XXX Skip doing the strcmp() to verify the auth type since we only
    * have the one typeName (VIX_TOOLS_CONFIG_AUTHTYPE_AGENTS), and default
    * it to VIX_TOOLS_CONFIG_INFRA_AGENT_DISABLED_DEFAULT.
    */
   disabled = VixTools_ConfigGetBoolean(confDictRef,
                                        VIX_TOOLS_CONFIG_API_GROUPNAME,
                                        authnDisabledName,
                                        VIX_TOOLS_CONFIG_INFRA_AGENT_DISABLED_DEFAULT);

   return !disabled;
}


/*
 *-----------------------------------------------------------------------------
 *
 * VixTools_ProcessVixCommand --
 *
 *
 * Return value:
 *    VIX_OK on success
 *    VixError on failure
 *
 * Side effects:
 *    None
 *
 *-----------------------------------------------------------------------------
 */

VixError
VixTools_ProcessVixCommand(VixCommandRequestHeader *requestMsg,   // IN
                           char *requestName,                     // IN
                           size_t maxResultBufferSize,            // IN
                           GKeyFile *confDictRef,                 // IN
                           GMainLoop *eventQueue,                 // IN
                           char **resultBuffer,                   // OUT
                           size_t *resultLen,                     // OUT
                           Bool *deleteResultBufferResult)        // OUT
{
   VixError err = VIX_OK;
   char *resultValue = NULL;
   size_t resultValueLength = 0;
   Bool mustSetResultValueLength = TRUE;
   Bool deleteResultValue = FALSE;


   if (NULL != resultBuffer) {
      *resultBuffer = NULL;
   }
   if (NULL != resultLen) {
      *resultLen = 0;
   }
   if (NULL != deleteResultBufferResult) {
      *deleteResultBufferResult = FALSE;
   }

   g_message("%s: command %d\n", __FUNCTION__, requestMsg->opCode);

   /*
    * PR 1210773: Check if new VIX commands can be processed.
    *
    * Most of the VIX commands require access to the guest
    * filesystem and therefore they could block when quiesced
    * snapshot operation has frozen the guest filesystem. A
    * blocked VIX command would not allow Tools service to
    * process other important ops like resuming filesystem
    * because Tools service is single threaded. Effectively,
    * a VIX command could deadlock a quiesce snapshot operation.
    *
    * A quiesce snapshot operation that follows a long running
    * VIX command like runprogram/startprogram is not an issue
    * because the running command gets blocked temporarily
    * only when it needs to access the filesystem, otherwise
    * it continues to run like any other application inside
    * guest.
    *
    * Return a generic error to make clients retry the command
    * in a graceful manner.
    */
   if (gRestrictCommands) {
      g_warning("%s: IO freeze restricted command %d\n",
                __FUNCTION__, requestMsg->opCode);
      err = VIX_E_OBJECT_IS_BUSY;
      goto abort;
   }

   /*
    * Set the global reference to configuration dictionary.
    * We do this to avoid passing this reference through multiple
    * interfaces for consumers like VixToolsImpersonateUser().
    *
    * ASSUMPTION: We are single threaded here, so we don't need
    * to acquire any locks for this step.
    */
   ASSERT(confDictRef != NULL);
   gConfDictRef = confDictRef;

   if (!VixToolsCheckIfVixCommandEnabled(requestMsg->opCode, confDictRef)) {
      err = VIX_E_OPERATION_DISABLED;
      g_message("%s: command %d disabled by configuration\n",
                __FUNCTION__, requestMsg->opCode);
      goto abort;
   }

   switch (requestMsg->opCode) {
      ////////////////////////////////////
      case VIX_COMMAND_CHECK_USER_ACCOUNT:
      case VIX_COMMAND_LOGOUT_IN_GUEST:
         err = VixToolsCheckUserAccount(requestMsg);
         break;

      ////////////////////////////////////
      case VIX_COMMAND_GET_TOOLS_STATE:
         err = VixTools_GetToolsPropertiesImpl(confDictRef,
                                               &resultValue,
                                               &resultValueLength);
         if (VIX_FAILED(err)) {
            /*
             * VixTools_GetToolsPropertiesImpl failed, so resultVal is still NULL,
             * so let it get replaced with the empty string at the abort label.
             */
            goto abort;
         }

         /*
          * resultVal always points to something heap-allocated after this point
          */
         deleteResultValue = TRUE;

         err = VixTools_Base64EncodeBuffer(&resultValue, &resultValueLength);
         mustSetResultValueLength = FALSE;

         break;

      ////////////////////////////////////
      case VIX_COMMAND_LIST_PROCESSES:
         err = VixToolsListProcesses(requestMsg,
                                     maxResultBufferSize,
                                     &resultValue);
         // resultValue is static. Do not free it.
         break;

      ////////////////////////////////////
      case VIX_COMMAND_LIST_PROCESSES_EX:
         err = VixToolsListProcessesEx(requestMsg,
                                      maxResultBufferSize,
                                      eventQueue,
                                      &resultValue);
         deleteResultValue = TRUE;
         break;

      ////////////////////////////////////
      case VIX_COMMAND_LIST_DIRECTORY:
         err = VixToolsListDirectory(requestMsg,
                                     maxResultBufferSize,
                                     &resultValue);
         deleteResultValue = TRUE;
         break;

      ////////////////////////////////////
      case VIX_COMMAND_LIST_FILES:
         err = VixToolsListFiles(requestMsg,
                                 maxResultBufferSize,
                                 &resultValue);
         deleteResultValue = TRUE;
         break;
      ////////////////////////////////////
      case VIX_COMMAND_DELETE_GUEST_FILE:
      case VIX_COMMAND_DELETE_GUEST_FILE_EX:
      case VIX_COMMAND_DELETE_GUEST_REGISTRY_KEY:
      case VIX_COMMAND_DELETE_GUEST_DIRECTORY:
      case VIX_COMMAND_DELETE_GUEST_EMPTY_DIRECTORY:
         err = VixToolsDeleteObject(requestMsg);
         break;

      ////////////////////////////////////
      case VIX_COMMAND_DELETE_GUEST_DIRECTORY_EX:
         err = VixToolsDeleteDirectory(requestMsg);
         break;

      ////////////////////////////////////
      case VIX_COMMAND_REGISTRY_KEY_EXISTS:
      case VIX_COMMAND_GUEST_FILE_EXISTS:
      case VIX_COMMAND_DIRECTORY_EXISTS:
         err = VixToolsObjectExists(requestMsg, &resultValue);
         // resultValue is static. Do not free it.
         break;

      ////////////////////////////////////
      case VIX_COMMAND_READ_REGISTRY:
         err = VixToolsReadRegistry(requestMsg, &resultValue);
         deleteResultValue = TRUE;
         break;

      ////////////////////////////////////
      case VIX_COMMAND_WRITE_REGISTRY:
         err = VixToolsWriteRegistry(requestMsg);
         break;

      ////////////////////////////////////
      case VIX_COMMAND_KILL_PROCESS:
      case VIX_COMMAND_TERMINATE_PROCESS:
         err = VixToolsKillProcess(requestMsg);
         break;

      ////////////////////////////////////
      case VIX_COMMAND_CREATE_DIRECTORY:
      case VIX_COMMAND_CREATE_DIRECTORY_EX:
         err = VixToolsCreateDirectory(requestMsg);
         break;

      ////////////////////////////////////
      case VIX_COMMAND_MOVE_GUEST_FILE:
      case VIX_COMMAND_MOVE_GUEST_FILE_EX:
      case VIX_COMMAND_MOVE_GUEST_DIRECTORY:
         err = VixToolsMoveObject(requestMsg);
         break;

      ////////////////////////////////////
      case VIX_COMMAND_RUN_SCRIPT_IN_GUEST:
         err = VixToolsRunScript(requestMsg, requestName, eventQueue, &resultValue);
         // resultValue is static. Do not free it.
         break;

      ////////////////////////////////////
      case VIX_COMMAND_RUN_PROGRAM:
         err = VixTools_RunProgram(requestMsg, requestName, eventQueue, &resultValue);
         // resultValue is static. Do not free it.
         break;

      ////////////////////////////////////
      case VIX_COMMAND_START_PROGRAM:
         err = VixTools_StartProgram(requestMsg, requestName, eventQueue, &resultValue);
         // resultValue is static. Do not free it.
         break;

      ////////////////////////////////////
      case VIX_COMMAND_CREATE_TEMPORARY_FILE:
      case VIX_COMMAND_CREATE_TEMPORARY_FILE_EX:
      case VIX_COMMAND_CREATE_TEMPORARY_DIRECTORY:
         err = VixToolsCreateTempFile(requestMsg, &resultValue);
         deleteResultValue = TRUE;
         break;

      ///////////////////////////////////
      case VIX_COMMAND_READ_VARIABLE:
         err = VixToolsReadVariable(requestMsg, &resultValue);
         deleteResultValue = TRUE;
         break;

      ///////////////////////////////////
      case VIX_COMMAND_READ_ENV_VARIABLES:
         err = VixToolsReadEnvVariables(requestMsg, &resultValue);
         deleteResultValue = TRUE;
         break;

      ///////////////////////////////////
      case VIX_COMMAND_WRITE_VARIABLE:
         err = VixToolsWriteVariable(requestMsg);
         break;

      ///////////////////////////////////
      case VIX_COMMAND_GET_FILE_INFO:
         err = VixToolsGetFileInfo(requestMsg, &resultValue);
         deleteResultValue = TRUE;
         break;

      ///////////////////////////////////
      case VIX_COMMAND_SET_GUEST_FILE_ATTRIBUTES:
         err = VixToolsSetFileAttributes(requestMsg);
         break;

      ///////////////////////////////////
      case VMXI_HGFS_SEND_PACKET_COMMAND:
         err = VixToolsProcessHgfsPacket((VixCommandHgfsSendPacket *) requestMsg,
                                         eventQueue,
                                         &resultValue,
                                         &resultValueLength);
         deleteResultValue = FALSE; // TRUE;
         mustSetResultValueLength = FALSE;
         break;

#if defined(__linux__) || defined(_WIN32)
      ////////////////////////////////////
      case VIX_COMMAND_GET_GUEST_NETWORKING_CONFIG:
         err = VixToolsGetGuestNetworkingConfig(requestMsg,
                                                &resultValue,
                                                &resultValueLength);
         if (VIX_FAILED(err)) {
            /*
             * VixToolsGetGuestNetworkingConfig() failed, so resultVal is still NULL,
             * so let it get replaced with the empty string at the abort label.
             */
            goto abort;
         }

         /*
          * resultVal always points to something heap-allocated after this point
          */
         deleteResultValue = TRUE;
         mustSetResultValueLength = FALSE;
         break;
#endif

#if defined(_WIN32)
      ////////////////////////////////////
      case VIX_COMMAND_SET_GUEST_NETWORKING_CONFIG:
         err = VixToolsSetGuestNetworkingConfig(requestMsg);
         break;
#endif

      ////////////////////////////////////
      case VIX_COMMAND_LIST_FILESYSTEMS:
         err = VixToolsListFileSystems(requestMsg, &resultValue);
         // resultValue is static. Do not free it.
         break;

      ////////////////////////////////////
      case VIX_COMMAND_INITIATE_FILE_TRANSFER_FROM_GUEST:
         err = VixToolsInitiateFileTransferFromGuest(requestMsg,
                                                     &resultValue);
         deleteResultValue = TRUE;
         break;

      ////////////////////////////////////
      case VIX_COMMAND_INITIATE_FILE_TRANSFER_TO_GUEST:
         err = VixToolsInitiateFileTransferToGuest(requestMsg);
         break;

      ////////////////////////////////////
      case VIX_COMMAND_VALIDATE_CREDENTIALS:
         err = VixToolsValidateCredentials(requestMsg);
         break;

      ////////////////////////////////////
      case VIX_COMMAND_ACQUIRE_CREDENTIALS:
         err = VixToolsAcquireCredentials(requestMsg, eventQueue, &resultValue);
         // resultValue is static. Do not free it.
         break;

      ////////////////////////////////////
      case VIX_COMMAND_RELEASE_CREDENTIALS:
         err = VixToolsReleaseCredentials(requestMsg);
         break;

      ////////////////////////////////////
      case VIX_COMMAND_WAIT_FOR_TOOLS:
         /*
          * Older VMX's can send this.  We don't want to do anything, but
          * we also don't want it to be treated as unknown and return
          * VIX_E_UNRECOGNIZED_COMMAND_IN_GUEST.
          */
         break;

      case VIX_COMMAND_CAPTURE_SCREEN:
         /*
          * The VMX sends this through just to validate the auth info.
          * Just no-op it so we don't fall through to the 'default'.
          */
         break;

#if SUPPORT_VGAUTH
      case VIX_COMMAND_ADD_AUTH_ALIAS:
         err = VixToolsAddAuthAlias(requestMsg);
         break;
      case VIX_COMMAND_REMOVE_AUTH_ALIAS:
      case VIX_COMMAND_REMOVE_AUTH_ALIAS_BY_CERT:
         err = VixToolsRemoveAuthAlias(requestMsg);
         break;
      case VIX_COMMAND_LIST_AUTH_PROVIDER_ALIASES:
          err = VixToolsListAuthAliases(requestMsg, maxResultBufferSize,
                                        &resultValue);
         // resultValue is static. Do not free it.
         break;
      case VIX_COMMAND_LIST_AUTH_MAPPED_ALIASES:
          err = VixToolsListMappedAliases(requestMsg, maxResultBufferSize,
                                          &resultValue);
         // resultValue is static. Do not free it.
         break;
#endif

      ////////////////////////////////////
      case VIX_COMMAND_CREATE_REGISTRY_KEY:
         err = VixToolsCreateRegKey(requestMsg);
         break;

      ////////////////////////////////////
      case VIX_COMMAND_LIST_REGISTRY_KEYS:
         err = VixToolsListRegKeys(requestMsg,
                                   maxResultBufferSize,
                                   eventQueue,
                                   &resultValue);
         deleteResultValue = TRUE;
         break;

      ////////////////////////////////////
      case VIX_COMMAND_DELETE_REGISTRY_KEY:
         err = VixToolsDeleteRegKey(requestMsg);
         break;

      ////////////////////////////////////
      case VIX_COMMAND_SET_REGISTRY_VALUE:
         err = VixToolsSetRegValue(requestMsg);
         break;

      ////////////////////////////////////
      case VIX_COMMAND_LIST_REGISTRY_VALUES:
         err = VixToolsListRegValues(requestMsg,
                                     maxResultBufferSize,
                                     eventQueue,
                                     &resultValue);
         deleteResultValue = TRUE;
         break;

      ////////////////////////////////////
      case VIX_COMMAND_DELETE_REGISTRY_VALUE:
         err = VixToolsDeleteRegValue(requestMsg);
         break;

      ////////////////////////////////////
      default:
         /*
          * If the opcode is not recognized, tools might be old and the
          * VIX client might be sending new opcodes. In such case,
          * we should return VIX_E_UNRECOGNIZED_COMMAND_IN_GUEST.
          */
         err = VIX_E_UNRECOGNIZED_COMMAND_IN_GUEST;
         break;
   } // switch (requestMsg->opCode)

abort:
   if (NULL == resultValue) {
      // Prevent "(null)" from getting sprintf'ed into the result buffer
      resultValue = "";
      deleteResultValue = FALSE;
   }

   /*
    * Some commands return both a result and its length. Some return just
    * the result. Others return nothing at all. Previously, we assumed that
    * all results are based on plain-text, but this is incorrect (for example,
    * VixToolsProcessHgfsPacket will return a binary packet).
    *
    * Instead, let's assume that commands returning without a length are based
    * on plain-text. This seems reasonable, because any binary result must
    * provide a length if one is to make sense of it.
    */
   if (mustSetResultValueLength) {
      resultValueLength = strlen(resultValue);
   }

   if (NULL != resultBuffer) {
      *resultBuffer = resultValue;
   }
   if (NULL != resultLen) {
      *resultLen = resultValueLength;
   }
   if (NULL != deleteResultBufferResult) {
      *deleteResultBufferResult = deleteResultValue;
   }

   /*
    * Remaps specific errors for backward compatibility purposes.
    */
   err = VixToolsRewriteError(requestMsg->opCode, err);

   /*
    * Reset the global reference to configuration dictionary
    */
   gConfDictRef = NULL;

   return(err);
} // VixTools_ProcessVixCommand


/*
 *-----------------------------------------------------------------------------
 *
 * VixToolsRewriteError --
 *
 *    Rewrites the error if necessary.
 *
 *    Some errors returned by tools need to be changed so
 *    that error code consistency with old VIX is maintained.
 *
 *    So specific errors from specific operations are rewritten here.
 *
 * Results:
 *      VixError
 *
 * Side effects:
 *      None
 *
 *-----------------------------------------------------------------------------
 */

VixError
VixToolsRewriteError(uint32 opCode,          // IN
                     VixError origError)     // IN
{
   VixError newError = origError;

   switch (opCode) {
      /*
       * This should include all non-VI guest operations.
       */
   case VIX_COMMAND_CHECK_USER_ACCOUNT:
   case VIX_COMMAND_LOGOUT_IN_GUEST:
   case VIX_COMMAND_GET_TOOLS_STATE:
   case VIX_COMMAND_LIST_PROCESSES:
   case VIX_COMMAND_LIST_DIRECTORY:
   case VIX_COMMAND_DELETE_GUEST_FILE:
   case VIX_COMMAND_DELETE_GUEST_REGISTRY_KEY:
   case VIX_COMMAND_DELETE_GUEST_DIRECTORY:
   case VIX_COMMAND_DELETE_GUEST_EMPTY_DIRECTORY:
   case VIX_COMMAND_REGISTRY_KEY_EXISTS:
   case VIX_COMMAND_GUEST_FILE_EXISTS:
   case VIX_COMMAND_DIRECTORY_EXISTS:
   case VIX_COMMAND_READ_REGISTRY:
   case VIX_COMMAND_WRITE_REGISTRY:
   case VIX_COMMAND_KILL_PROCESS:
   case VIX_COMMAND_CREATE_DIRECTORY:
   case VIX_COMMAND_MOVE_GUEST_FILE:
   case VIX_COMMAND_RUN_SCRIPT_IN_GUEST:
   case VIX_COMMAND_RUN_PROGRAM:
   case VIX_COMMAND_CREATE_TEMPORARY_FILE:
   case VIX_COMMAND_READ_VARIABLE:
   case VIX_COMMAND_WRITE_VARIABLE:
   case VIX_COMMAND_GET_FILE_INFO:
   case VMXI_HGFS_SEND_PACKET_COMMAND:
   case VIX_COMMAND_GET_GUEST_NETWORKING_CONFIG:
   case VIX_COMMAND_LIST_FILESYSTEMS:
   case VIX_COMMAND_WAIT_FOR_TOOLS:
   case VIX_COMMAND_CAPTURE_SCREEN:
      ASSERT(VIX_ERROR_CODE(origError) == origError);
      switch (origError) {
      case VIX_E_INVALID_LOGIN_CREDENTIALS:
         newError = VIX_E_GUEST_USER_PERMISSIONS;
         break;
      }
      break;
   }

   return newError;
}


/*
 *-----------------------------------------------------------------------------
 *
 * VixTools_GetAdditionalError --
 *
 *    Gets the vix extra/additional error if any.
 *
 *    Some errors returned by tools may have extra error in
 *    the higher order 32 bits. We need to pass that back.
 *
 * Results:
 *      uint32
 *
 * Side effects:
 *      None
 *
 *-----------------------------------------------------------------------------
 */

uint32
VixTools_GetAdditionalError(uint32 opCode,    // IN
                            VixError error)   // IN
{
   uint32 err;

   switch (opCode) {
      case VIX_COMMAND_CREATE_REGISTRY_KEY:
      case VIX_COMMAND_LIST_REGISTRY_KEYS:
      case VIX_COMMAND_DELETE_REGISTRY_KEY:
      case VIX_COMMAND_SET_REGISTRY_VALUE:
      case VIX_COMMAND_LIST_REGISTRY_VALUES:
      case VIX_COMMAND_DELETE_REGISTRY_VALUE:
         err = VIX_ERROR_EXTRA_ERROR(error);
         break;
      default:
        err = Err_Errno();
   }

   return err;
}


/*
 *-----------------------------------------------------------------------------
 *
 * VixTools_Base64EncodeBuffer --
 *
 * Return value:
 *    VIX_OK on success
 *    VixError on failure
 *
 * Side effects:
 *    None
 *
 *-----------------------------------------------------------------------------
 */

VixError
VixTools_Base64EncodeBuffer(char **resultValuePtr,      // IN/OUT
                            size_t *resultValLengthPtr) // IN/OUT
{
   VixError err = VIX_OK;
   char *base64Buffer = NULL;
   size_t base64BufferLength = 0;
   Bool success = FALSE;

   ASSERT(resultValuePtr != NULL);
   ASSERT(*resultValuePtr != NULL);
   ASSERT(resultValLengthPtr != NULL);

   base64BufferLength = Base64_EncodedLength(*resultValuePtr, *resultValLengthPtr) + 1;
   base64Buffer = Util_SafeMalloc(base64BufferLength);
   success = Base64_Encode(*resultValuePtr,
                           *resultValLengthPtr,
                           base64Buffer,
                           base64BufferLength,
                           &base64BufferLength);
   if (!success) {
      (*resultValuePtr)[0] = 0;
      free(base64Buffer);
      base64Buffer = NULL;
      err = VIX_E_FAIL;
      goto abort;
   }

   base64Buffer[base64BufferLength] = 0;

   free(*resultValuePtr);
   *resultValuePtr = base64Buffer;
   *resultValLengthPtr = base64BufferLength;

abort:
   return err;

} // VixTools_Base64EncodeBuffer


/*
 *-----------------------------------------------------------------------------
 *
 * VixToolsEnableDHCPOnPrimary --
 *
 *      Enable DHCP on primary NIC. A primary NIC is the
 *      first interface you get using ipconfig. You can change the order
 *      of NIC cards on a computer via Windows GUI.
 *
 * Results:
 *      S_OK on success.  COM error codes on failure.
 *
 * Side effects:
 *      None.
 *
 *-----------------------------------------------------------------------------
 */

#if defined(_WIN32)
HRESULT
VixToolsEnableDHCPOnPrimary(void)
{
   HRESULT ret;
   GuestNic *primaryNic;

   primaryNic = NetUtil_GetPrimaryNic();
   if (NULL == primaryNic) {
      return HRESULT_FROM_WIN32(GetLastError());
   }

   ret = WMI_EnableDHCP(primaryNic->macAddress);
   VMX_XDR_FREE(xdr_GuestNic, primaryNic);
   free(primaryNic);
   return ret;
}


/*
 *-----------------------------------------------------------------------------
 *
 * VixToolsEnableStaticOnPrimary --
 *
 *      Set the IP address and/or subnet mask of the primary NIC. A primary NIC
 *      is the first interface you get using ipconfig. You can change the order
 *      of NIC cards on a computer via Windows GUI.
 *
 * Results:
 *      S_OK on success.  COM error codes on failure.
 *
 * Side effects:
 *      None.
 *
 *-----------------------------------------------------------------------------
 */

HRESULT
VixToolsEnableStaticOnPrimary(const char *ipAddr,       // IN
                              const char *subnetMask)   // IN
{
   HRESULT ret;
   GuestNic *primaryNic;
   VmIpAddress *primaryIp;
   char actualIpAddress[IP_ADDR_SIZE];
   char actualSubnetMask[IP_ADDR_SIZE];

   if ((NULL == ipAddr) ||
       (NULL == subnetMask)) {
      return E_INVALIDARG;
   }

   actualIpAddress[0] = '\0';
   actualSubnetMask[0] = '\0';

   primaryNic = NetUtil_GetPrimaryNic();
   if (NULL == primaryNic) {
      return HRESULT_FROM_WIN32(GetLastError());
   }

   /*
    * Set IP address if client provides it.
    */

   primaryIp = &primaryNic->ips.ips_val[0];

   if ('\0' != ipAddr[0]) {
      Str_Strcpy(actualIpAddress,
                 ipAddr,
                 sizeof actualIpAddress);
   } else {
      Str_Strcpy(actualIpAddress,
                 primaryIp->ipAddress,
                 sizeof actualIpAddress);
   }

   /*
    * Set subnet mask if client provides it.
    */
   if ('\0' != subnetMask[0]) {
      Str_Strcpy(actualSubnetMask,
                 subnetMask,
                 sizeof actualSubnetMask);
   } else {
      Str_Strcpy(actualSubnetMask,
                 primaryIp->subnetMask,
                 sizeof actualSubnetMask);
   }

   ret = WMI_EnableStatic(primaryNic->macAddress,
                          actualIpAddress,
                          actualSubnetMask);

   VMX_XDR_FREE(xdr_GuestNic, primaryNic);
   free(primaryNic);
   return ret;
}
#endif


/*
 *-----------------------------------------------------------------------------
 *
 * VixToolsEscapeXMLString --
 *
 *      Escapes a string to be included in VMAutomation XML.
 *
 * Results:
 *      Pointer to a heap-allocated escaped string.
 *
 * Side effects:
 *      None
 *
 *-----------------------------------------------------------------------------
 */

char *
VixToolsEscapeXMLString(const char *str)    // IN
{
   /*
    * Escape the escape character (%) and the five characters that are XML
    * sensitive - ', ", &, < and >.
    */

   static const int bytesToEscape[] = {
      0, 0, 0, 0, 0, 0, 0, 0, 0, 0, 0, 0, 0, 0, 0, 0,
      0, 0, 0, 0, 0, 0, 0, 0, 0, 0, 0, 0, 0, 0, 0, 0,
      0, 0, 1, 0, 0, 1, 1, 1, 0, 0, 0, 0, 0, 0, 0, 0,   // ", %, & and '
      0, 0, 0, 0, 0, 0, 0, 0, 0, 0, 0, 0, 1, 0, 1, 0,   // < and >
      0, 0, 0, 0, 0, 0, 0, 0, 0, 0, 0, 0, 0, 0, 0, 0,
      0, 0, 0, 0, 0, 0, 0, 0, 0, 0, 0, 0, 0, 0, 0, 0,
      0, 0, 0, 0, 0, 0, 0, 0, 0, 0, 0, 0, 0, 0, 0, 0,
      0, 0, 0, 0, 0, 0, 0, 0, 0, 0, 0, 0, 0, 0, 0, 0,
      0, 0, 0, 0, 0, 0, 0, 0, 0, 0, 0, 0, 0, 0, 0, 0,
      0, 0, 0, 0, 0, 0, 0, 0, 0, 0, 0, 0, 0, 0, 0, 0,
      0, 0, 0, 0, 0, 0, 0, 0, 0, 0, 0, 0, 0, 0, 0, 0,
      0, 0, 0, 0, 0, 0, 0, 0, 0, 0, 0, 0, 0, 0, 0, 0,
      0, 0, 0, 0, 0, 0, 0, 0, 0, 0, 0, 0, 0, 0, 0, 0,
      0, 0, 0, 0, 0, 0, 0, 0, 0, 0, 0, 0, 0, 0, 0, 0,
      0, 0, 0, 0, 0, 0, 0, 0, 0, 0, 0, 0, 0, 0, 0, 0,
      0, 0, 0, 0, 0, 0, 0, 0, 0, 0, 0, 0, 0, 0, 0, 0,
   };

   return Escape_Do(VIX_XML_ESCAPE_CHARACTER, bytesToEscape, str, strlen(str),
                    NULL);
}


/*
 *-----------------------------------------------------------------------------
 *
 * VixToolsXMLStringEscapedLen --
 *
 *      Computes the length of the supplied string if it were escaped
 *      (if escapeStr is TRUE), or the length of the string as is.
 *
 * Results:
 *      The length.
 *
 * Side effects:
 *      None
 *
 *-----------------------------------------------------------------------------
 */

static size_t
VixToolsXMLStringEscapedLen(const char *str,    // IN
                            Bool escapeStr)     // IN
{
   if (escapeStr) {
      size_t totalLen = 0;

      while (TRUE) {
         size_t nextLen = strcspn(str, "%<>&\'\"");

         totalLen += nextLen;
         if ('\0' == str[nextLen]) {
            break;
         }

         /*
          * str[nextLen] is a character that needs to be escaped. Each
          * escapeStr that is escaped will take up 3 bytes (an escape
          * character and two hex digits) in the escaped string.
          */

         totalLen += 3;
         str += nextLen + 1;
      }

      return totalLen;
   } else {
      return strlen(str);
   }
}


/*
 *-----------------------------------------------------------------------------
 *
 * GuestAuthEnabled --
 *
 *      Returns whether we use the guest auth library.
 *
 * Results:
 *      TRUE if we do. FALSE otherwise.
 *
 * Side effects:
 *      None
 *
 *-----------------------------------------------------------------------------
 */

static Bool
GuestAuthEnabled(void)
{
#if SUPPORT_VGAUTH
   return gSupportVGAuth;
#else
   return FALSE;
#endif
}


/*
 *-----------------------------------------------------------------------------
 *
 * GuestAuthPasswordAuthenticateImpersonate
 *
 *      Do name-password authentication and impersonation using
 *      the GuestAuth library.
 *
 * Results:
 *      VIX_OK if successful.Other VixError code otherwise.
 *
 * Side effects:
 *      Current process impersonates.
 *
 *-----------------------------------------------------------------------------
 */

VixError
GuestAuthPasswordAuthenticateImpersonate(
   char const *obfuscatedNamePassword, // IN
   void **userToken)                   // OUT
{
#if SUPPORT_VGAUTH
   VixError err;
   char *username = NULL;
   char *password = NULL;
   VGAuthContext *ctx = NULL;
   VGAuthError vgErr;
   VGAuthUserHandle *newHandle = NULL;
   VGAuthExtraParams extraParams[1];

   extraParams[0].name = VGAUTH_PARAM_LOAD_USER_PROFILE;
   extraParams[0].value = VGAUTH_PARAM_VALUE_TRUE;

   err = VixMsg_DeObfuscateNamePassword(obfuscatedNamePassword,
                                        &username,
                                        &password);
   if (err != VIX_OK) {
      goto done;
   }

   err = VIX_E_INVALID_LOGIN_CREDENTIALS;

   vgErr = TheVGAuthContext(&ctx);
   if (VGAUTH_FAILED(vgErr)) {
      err = VixToolsTranslateVGAuthError(vgErr);
      goto done;
   }

   vgErr = VGAuth_ValidateUsernamePassword(ctx, username, password,
                                           0, NULL,
                                           &newHandle);
   if (VGAUTH_FAILED(vgErr)) {
      err = VixToolsTranslateVGAuthError(vgErr);
      goto done;
   }

   vgErr = VGAuth_Impersonate(ctx, newHandle,
                              (int)ARRAYSIZE(extraParams),
                              extraParams);
   if (VGAUTH_FAILED(vgErr)) {
      err = VixToolsTranslateVGAuthError(vgErr);
      goto done;
   }

#ifdef _WIN32
   // this is making a copy of the token, be sure to close it
   err = VGAuth_UserHandleAccessToken(ctx, newHandle, userToken);
   if (VGAUTH_FAILED(vgErr)) {
      err = VixToolsTranslateVGAuthError(vgErr);
      goto done;
   }
#endif

   currentUserHandle = newHandle;
   gImpersonatedUsername = Util_SafeStrdup(username);

   err = VIX_OK;

done:
   free(username);
   Util_ZeroFreeString(password);

   return err;
#else
   return VIX_E_NOT_SUPPORTED;
#endif
}


/*
 *-----------------------------------------------------------------------------
 *
 * GuestAuthSAMLAuthenticateAndImpersonate
 *
 *      Do SAML bearer token authentication and impersonation using
 *      the GuestAuth library.
 *
 * Results:
 *      VIX_OK if successful.  Other VixError code otherwise.
 *
 * Side effects:
 *      Current process impersonates.
 *
 *-----------------------------------------------------------------------------
 */

VixError
GuestAuthSAMLAuthenticateAndImpersonate(
   char const *obfuscatedNamePassword, // IN
   void **userToken)                   // OUT
{
#if SUPPORT_VGAUTH
   VixError err;
   char *token;
   char *username;
   VGAuthContext *ctx = NULL;
   VGAuthError vgErr;
   VGAuthUserHandle *newHandle = NULL;
   VGAuthExtraParams extraParams[1];

   extraParams[0].name = VGAUTH_PARAM_LOAD_USER_PROFILE;
   extraParams[0].value = VGAUTH_PARAM_VALUE_TRUE;

   err = VixMsg_DeObfuscateNamePassword(obfuscatedNamePassword,
                                        &token,
                                        &username);
   if (err != VIX_OK) {
      goto done;
   }

   err = VIX_E_INVALID_LOGIN_CREDENTIALS;

   vgErr = TheVGAuthContext(&ctx);
   if (VGAUTH_FAILED(vgErr)) {
      err = VixToolsTranslateVGAuthError(vgErr);
      goto done;
   }

   vgErr = VGAuth_ValidateSamlBearerToken(ctx,
                                          token,
                                          username,
                                          0,
                                          NULL,
                                          &newHandle);
#if ALLOW_LOCAL_SYSTEM_IMPERSONATION_BYPASS
   /*
    * Special support for local SYSTEM account.
    *
    * If validation fails, try again without token
    * creation, and if it passes, fake the impersonation.
    */

   // normal case worked
   if (!VGAUTH_FAILED(vgErr)) {
      goto impersonate;
   }

   /*
    * If the config is off, bypass the special-case.
    */
   if (!VixTools_ConfigGetBoolean(gConfDictRef,
                                  VIX_TOOLS_CONFIG_API_GROUPNAME,
                      VIXTOOLS_CONFIG_ALLOW_LOCAL_SYSTEM_IMPERSONATION_BYPASS,
                      ALLOW_LOCAL_SYSTEM_IMPERSONATION_BYPASS_DEFAULT)) {
      g_debug("%s: SAML authn failed, %s not set, skipping local SYSTEM check",
              __FUNCTION__,
              VIXTOOLS_CONFIG_ALLOW_LOCAL_SYSTEM_IMPERSONATION_BYPASS);
      err = VixToolsTranslateVGAuthError(vgErr);
      goto done;
   }

   /*
    * VGAUTH_E_FAIL will be returned if token creation fails.
    */
   if (vgErr != VGAUTH_E_FAIL) {
      err = VixToolsTranslateVGAuthError(vgErr);
      goto done;
   } else {
<<<<<<< HEAD
      VGAuthExtraParams extraParams[1];
      VGAuthError vgErr2;

      extraParams[0].name = VGAUTH_PARAM_VALIDATE_INFO_ONLY;
      extraParams[0].value = VGAUTH_PARAM_VALUE_TRUE;

      vgErr2 = VGAuth_ValidateSamlBearerToken(ctx,
                                             token,
                                             username,
                                             1,
                                             extraParams,
                                             &newHandle);
      // if it passes with VALIDATE_ONLY, see if its the current user (SYSTEM)
      if (vgErr2 == VGAUTH_E_OK) {
         gchar *tokenUser = NULL;

         vgErr2 = VGAuth_UserHandleUsername(ctx, newHandle, &tokenUser);
         if (VGAUTH_FAILED(vgErr2)) {
            g_warning("%s: VGAuth_UserHandleUsername() failed\n", __FUNCTION__);
            err = VixToolsTranslateVGAuthError(vgErr2);
            goto done;
         }

         g_debug("%s: VGAuth_ValidateSamlBearerToken() with "
                 "VGAUTH_PARAM_VALIDATE_INFO_ONLY:  user is %s, "
                 "toolsd user is %s\n",
                 __FUNCTION__, tokenUser, gCurrentUsername);

         /*
          * If VGAUTH_PARAM_VALIDATE_INFO_ONLY passed, and the
          * username matches, bypass impersonation.  Be sure
          * to do a case-less comparison.
          */
         if (Unicode_CompareIgnoreCase(tokenUser, gCurrentUsername) == 0) {
            g_message("%s: User '%s' matched; bypassing impersonation\n",
                      __FUNCTION__, gCurrentUsername);

            // set the impersonation token to the magic value
            *userToken = PROCESS_CREATOR_USER_TOKEN;
            gImpersonatedUsername = Util_SafeStrdup("_CONSOLE_USER_NAME_");
            currentUserHandle = newHandle;
            err = VIX_OK;
         } else {
            g_message("%s: User '%s' mismatch with process user '%s'\n",
                      __FUNCTION__, tokenUser, gCurrentUsername);
            // use original error code
            err = VixToolsTranslateVGAuthError(vgErr);
         }
         VGAuth_FreeBuffer(tokenUser);
         goto done;

      } else {
         // use original error code
         err = VixToolsTranslateVGAuthError(vgErr);
         goto done;
      }
=======
      /*
       * See if we have a SAML token associated with the toolsd owner.
       * If this returns OK, we don't bother to impersonate.
       * If it fails, return an error.
       */
      err = VixToolsCheckSAMLForSystem(ctx,
                                       vgErr,
                                       token,
                                       username,
                                       gCurrentUsername,
                                       userToken,
                                       &currentUserHandle);
      goto done;
>>>>>>> a9668e03
   }
#else
   if (VGAUTH_FAILED(vgErr)) {
      err = VixToolsTranslateVGAuthError(vgErr);
      goto done;
   }
#endif

#if ALLOW_LOCAL_SYSTEM_IMPERSONATION_BYPASS
impersonate:
#endif
<<<<<<< HEAD
   vgErr = VGAuth_Impersonate(ctx, newHandle, 0, NULL);
=======
   vgErr = VGAuth_Impersonate(ctx, newHandle,
                              (int)ARRAYSIZE(extraParams),
                              extraParams);
>>>>>>> a9668e03
   if (VGAUTH_FAILED(vgErr)) {
      err = VixToolsTranslateVGAuthError(vgErr);
      goto done;
   }

#ifdef _WIN32
   // this is making a copy of the token, be sure to close it
   err = VGAuth_UserHandleAccessToken(ctx, newHandle, userToken);
   if (VGAUTH_FAILED(vgErr)) {
      err = VixToolsTranslateVGAuthError(vgErr);
      goto done;
   }
#endif

   currentUserHandle = newHandle;
   gImpersonatedUsername = VixToolsGetImpersonatedUsername(NULL);

   err = VIX_OK;

done:

   return err;
#else
   return VIX_E_NOT_SUPPORTED;
#endif
}


/*
 *-----------------------------------------------------------------------------
 *
 * GuestAuthUnimpersonate
 *
 *      End the current impersonation using the VGAuth library.
 *
 * Results:
 *      None
 *
 * Side effects:
 *      Current process un-impersonates.
 *
 *-----------------------------------------------------------------------------
 */

void
GuestAuthUnimpersonate(void)
{
#if SUPPORT_VGAUTH
   VGAuthContext *ctx;
   VGAuthError vgErr = TheVGAuthContext(&ctx);
   ASSERT(vgErr == VGAUTH_E_OK);


   vgErr = VGAuth_EndImpersonation(ctx);
   ASSERT(vgErr == VGAUTH_E_OK);

#else
   ASSERT(0);
#endif
}


/**
 *-----------------------------------------------------------------------------
 * VixTools_ConfigGetBoolean
 *
 *    Get boolean entry for the key from the config file.
 *
 * Return value:
 *    Value for the key if key is found; otherwise defValue.
 *
 * Side effects:
 *    None
 *
 *-----------------------------------------------------------------------------
 */

gboolean
VixTools_ConfigGetBoolean(GKeyFile *confDictRef,      // IN
                          const char *group,          // IN
                          const char *key,            // IN
                          gboolean defValue)          // IN
{
   GError *gErr = NULL;
   gboolean value = defValue;

   ASSERT(confDictRef != NULL && group != NULL && key != NULL);

   if (confDictRef == NULL || group == NULL || key == NULL) {
      goto done;
   }

   value = g_key_file_get_boolean(confDictRef, group, key, &gErr);

   /*
    * g_key_file_get_boolean() will return FALSE and set an error
    * if the value isn't in config, so use the default in that
    * case.
    */
   if (!value && gErr != NULL) {
      g_clear_error(&gErr);
      value = defValue;
   }

done:

   return value;
}


#if SUPPORT_VGAUTH
/*
 *-----------------------------------------------------------------------------
 *
 * QueryVGAuthConfig
 *
 *      Check the tools configuration to see if VGAuth should be used.
 *
 * Results:
 *      TRUE if vgauth should be used, FALSE if not.
 *
 * Side effects:
 *      None
 *
 *-----------------------------------------------------------------------------
 */

static gboolean
QueryVGAuthConfig(GKeyFile *confDictRef)                       // IN
{
   gboolean retVal = USE_VGAUTH_DEFAULT;

   if (confDictRef != NULL) {
      retVal = VixTools_ConfigGetBoolean(confDictRef,
                                         VIX_TOOLS_CONFIG_API_GROUPNAME,
                                         VIXTOOLS_CONFIG_USE_VGAUTH_NAME,
                                         USE_VGAUTH_DEFAULT);
   }

   g_message("%s: vgauth usage is: %d\n", __FUNCTION__, retVal);

   return retVal;
}


/*
 *-----------------------------------------------------------------------------
 *
 * TheVGAuthContext
 *
 *      Get the global VGAuthContext object.
 *
 *      Lazily create the global VGAuthContext when needed.
 *      We need a single shared context to handle authentication in order to
 *      properly share the SSPI handshake state(s).
 *
 *      Creating the global context may also cause the VGAuth Service to
 *      be started.
 *
 *      This context should only be used when not impersonating, since it
 *      will be running over the SUPER_USER connection and can cause
 *      security issues if used when impersonating.
 *
 *
 * Results:
 *      VGAUTH_E_OK if successful, the global context object is returned in
 *      the OUT parameter ctx.
 *
 * Side effects:
 *      None
 *
 *-----------------------------------------------------------------------------
 */

VGAuthError
TheVGAuthContext(VGAuthContext **ctx) // OUT
{
   static VGAuthContext *vgaCtx = NULL;
   VGAuthError vgaCode = VGAUTH_E_OK;

   /*
    * XXX This needs to handle errors better -- if the VGAuthService
    * service gets reset, the context will point to junk and anything
    * using it will fail.
    *
    * Maybe add a no-op API here to poke it?  Or make the underlying
    * VGAuth code smarter.
    */
   if (vgaCtx == NULL) {
      vgaCode = VGAuth_Init(VMTOOLSD_APP_NAME, 0, NULL, &vgaCtx);
   }

   *ctx = vgaCtx;
   return vgaCode;
}
#endif<|MERGE_RESOLUTION|>--- conflicted
+++ resolved
@@ -1,9 +1,5 @@
 /*********************************************************
-<<<<<<< HEAD
- * Copyright (C) 2007-2016 VMware, Inc. All rights reserved.
-=======
  * Copyright (C) 2007-2017 VMware, Inc. All rights reserved.
->>>>>>> a9668e03
  *
  * This program is free software; you can redistribute it and/or modify it
  * under the terms of the GNU Lesser General Public License as published
@@ -11534,64 +11530,6 @@
       err = VixToolsTranslateVGAuthError(vgErr);
       goto done;
    } else {
-<<<<<<< HEAD
-      VGAuthExtraParams extraParams[1];
-      VGAuthError vgErr2;
-
-      extraParams[0].name = VGAUTH_PARAM_VALIDATE_INFO_ONLY;
-      extraParams[0].value = VGAUTH_PARAM_VALUE_TRUE;
-
-      vgErr2 = VGAuth_ValidateSamlBearerToken(ctx,
-                                             token,
-                                             username,
-                                             1,
-                                             extraParams,
-                                             &newHandle);
-      // if it passes with VALIDATE_ONLY, see if its the current user (SYSTEM)
-      if (vgErr2 == VGAUTH_E_OK) {
-         gchar *tokenUser = NULL;
-
-         vgErr2 = VGAuth_UserHandleUsername(ctx, newHandle, &tokenUser);
-         if (VGAUTH_FAILED(vgErr2)) {
-            g_warning("%s: VGAuth_UserHandleUsername() failed\n", __FUNCTION__);
-            err = VixToolsTranslateVGAuthError(vgErr2);
-            goto done;
-         }
-
-         g_debug("%s: VGAuth_ValidateSamlBearerToken() with "
-                 "VGAUTH_PARAM_VALIDATE_INFO_ONLY:  user is %s, "
-                 "toolsd user is %s\n",
-                 __FUNCTION__, tokenUser, gCurrentUsername);
-
-         /*
-          * If VGAUTH_PARAM_VALIDATE_INFO_ONLY passed, and the
-          * username matches, bypass impersonation.  Be sure
-          * to do a case-less comparison.
-          */
-         if (Unicode_CompareIgnoreCase(tokenUser, gCurrentUsername) == 0) {
-            g_message("%s: User '%s' matched; bypassing impersonation\n",
-                      __FUNCTION__, gCurrentUsername);
-
-            // set the impersonation token to the magic value
-            *userToken = PROCESS_CREATOR_USER_TOKEN;
-            gImpersonatedUsername = Util_SafeStrdup("_CONSOLE_USER_NAME_");
-            currentUserHandle = newHandle;
-            err = VIX_OK;
-         } else {
-            g_message("%s: User '%s' mismatch with process user '%s'\n",
-                      __FUNCTION__, tokenUser, gCurrentUsername);
-            // use original error code
-            err = VixToolsTranslateVGAuthError(vgErr);
-         }
-         VGAuth_FreeBuffer(tokenUser);
-         goto done;
-
-      } else {
-         // use original error code
-         err = VixToolsTranslateVGAuthError(vgErr);
-         goto done;
-      }
-=======
       /*
        * See if we have a SAML token associated with the toolsd owner.
        * If this returns OK, we don't bother to impersonate.
@@ -11605,7 +11543,6 @@
                                        userToken,
                                        &currentUserHandle);
       goto done;
->>>>>>> a9668e03
    }
 #else
    if (VGAUTH_FAILED(vgErr)) {
@@ -11617,13 +11554,9 @@
 #if ALLOW_LOCAL_SYSTEM_IMPERSONATION_BYPASS
 impersonate:
 #endif
-<<<<<<< HEAD
-   vgErr = VGAuth_Impersonate(ctx, newHandle, 0, NULL);
-=======
    vgErr = VGAuth_Impersonate(ctx, newHandle,
                               (int)ARRAYSIZE(extraParams),
                               extraParams);
->>>>>>> a9668e03
    if (VGAUTH_FAILED(vgErr)) {
       err = VixToolsTranslateVGAuthError(vgErr);
       goto done;

--- conflicted
+++ resolved
@@ -952,12 +952,6 @@
        * lookup; avoid at this time.
        */
       if (baseDevName != NULL && strcmp(partEntry->fsType, "zfs") != 0) {
-<<<<<<< HEAD
-         Str_Snprintf(blockDevPath, PATH_MAX,  "%s/%s", LINUX_SYS_BLOCK_DIR,
-                      baseDevName + 1);
-         /* First and only disk device. */
-         GuestInfoLinuxBlockDevice(blockDevPath, partEntry, 1);
-=======
          /*
           * Have a single disk device associated with this mount point.  The
           * majority of these will be handled by the basic Linux block device
@@ -976,7 +970,6 @@
                GuestInfoLinuxBlockDevice(blockDevPath, partEntry, 1);
             }
          }
->>>>>>> fbae0b82
       }
    }
 

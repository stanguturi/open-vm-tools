--- conflicted
+++ resolved
@@ -563,10 +563,7 @@
                                             CONFGROUPNAME_GUESTOSINFO,
                                             CONFNAME_GUESTOSINFO_SHORTNAME,
                                             NULL);
-<<<<<<< HEAD
-=======
-
->>>>>>> 801d4b7f
+
    osNameFullOverride = VMTools_ConfigGetString(ctx->config,
                                                 CONFGROUPNAME_GUESTOSINFO,
                                                 CONFNAME_GUESTOSINFO_LONGNAME,
@@ -580,48 +577,6 @@
                 "tools.conf file.\n");
       g_free(osNameFullOverride);
    }
-<<<<<<< HEAD
-
-   /* Only use override if at least the short OS name is provided */
-   if (osNameOverride == NULL) {
-      /* Gather all the relevant guest information. */
-      osString = Hostinfo_GetOSName();
-      if (osString == NULL) {
-         g_warning("Failed to get OS info.\n");
-      } else {
-         if (!GuestInfoUpdateVmdb(ctx, INFO_OS_NAME_FULL, osString, 0)) {
-            g_warning("Failed to update VMDB\n");
-         }
-      }
-      free(osString);
-
-      osString = Hostinfo_GetOSGuestString();
-      if (osString == NULL) {
-         g_warning("Failed to get OS info.\n");
-      } else {
-         if (!GuestInfoUpdateVmdb(ctx, INFO_OS_NAME, osString, 0)) {
-            g_warning("Failed to update VMDB\n");
-         }
-      }
-      free(osString);
-   } else {
-      /* Use osName and osNameFull provided in config file */
-      if (osNameFullOverride == NULL) {
-         g_warning(CONFNAME_GUESTOSINFO_LONGNAME " was not set in "
-                   "tools.conf, using empty string.\n");
-      }
-      if (!GuestInfoUpdateVmdb(ctx,
-                               INFO_OS_NAME_FULL,
-                               (osNameFullOverride == NULL) ? "" : osNameFullOverride,
-                               0)) {
-         g_warning("Failed to update VMDB\n");
-      }
-      g_free(osNameFullOverride);
-
-      if (!GuestInfoUpdateVmdb(ctx, INFO_OS_NAME, osNameOverride, 0)) {
-         g_warning("Failed to update VMDB\n");
-      }
-=======
 
    /* Only use override if at least the short OS name is provided */
    if (osNameOverride == NULL) {
@@ -732,7 +687,6 @@
       if (!GuestInfoUpdateVMX(ctx, INFO_OS_NAME, osNameOverride, 0)) {
          g_warning("Failed to send INFO_OS_NAME\n");
       }
->>>>>>> 801d4b7f
       g_free(osNameOverride);
       g_debug("Using values in tools.conf to override OS Name.\n");
    }
@@ -804,11 +758,7 @@
    if (!GuestInfo_GetNicInfo(maxIPv4RoutesToGather,
                              maxIPv6RoutesToGather,
                              &nicInfo)) {
-<<<<<<< HEAD
-      g_warning("Failed to get nic info.\n");
-=======
       g_warning("Failed to get NIC info.\n");
->>>>>>> 801d4b7f
       /*
        * Return an empty NIC info.
        */

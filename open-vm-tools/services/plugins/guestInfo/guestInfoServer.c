/*********************************************************
<<<<<<< HEAD
 * Copyright (C) 1998-2016 VMware, Inc. All rights reserved.
=======
 * Copyright (C) 1998-2017 VMware, Inc. All rights reserved.
>>>>>>> a9668e03
 *
 * This program is free software; you can redistribute it and/or modify it
 * under the terms of the GNU Lesser General Public License as published
 * by the Free Software Foundation version 2.1 and no later version.
 *
 * This program is distributed in the hope that it will be useful, but
 * WITHOUT ANY WARRANTY; without even the implied warranty of MERCHANTABILITY
 * or FITNESS FOR A PARTICULAR PURPOSE.  See the Lesser GNU General Public
 * License for more details.
 *
 * You should have received a copy of the GNU Lesser General Public License
 * along with this program; if not, write to the Free Software Foundation, Inc.,
 * 51 Franklin St, Fifth Floor, Boston, MA  02110-1301 USA.
 *
 *********************************************************/

/*
 * guestInfoServer.c --
 *
 *      This is the implementation of the common code in the guest tools
 *      to send out guest information to the host. The guest info server
 *      runs in the context of the tools daemon's event loop and periodically
 *      gathers all guest information and sends updates to the host if required.
 *      This file implements the platform independent framework for this.
 */


#include <stdio.h>
#include <stdlib.h>
#include <string.h>
#include <math.h>
#include <limits.h>

#ifndef WIN32
#   include <arpa/inet.h>
#endif

#include "vmware.h"
#include "buildNumber.h"
#include "conf.h"
#include "debug.h"
#include "dynxdr.h"
#include "hostinfo.h"
#include "guestInfoInt.h"
#include "guest_msg_def.h" // For GUESTMSG_MAX_IN_SIZE
#include "netutil.h"
#include "rpcvmx.h"
#include "procMgr.h"
#include "str.h"
#include "strutil.h"
#include "system.h"
#include "util.h"
#include "xdrutil.h"
#include "vmsupport.h"
#include "vmware/guestrpc/tclodefs.h"
#include "vmware/tools/log.h"
#include "vmware/tools/plugin.h"
#include "vmware/tools/utils.h"
#include "vmware/tools/vmbackup.h"

#if defined(_WIN32)
#include "guestStats.h"
#include "win32/guestInfoWin32.h"
#include <time.h>
#endif

#if !defined(__APPLE__)
#include "vm_version.h"
#include "embed_version.h"
#include "vmtoolsd_version.h"
VM_EMBED_VERSION(VMTOOLSD_VERSION_STRING);
#endif

/**
 * Default poll interval for guestInfo is 30s
 */
#define GUESTINFO_POLL_INTERVAL 30

/**
 * Default poll interval for guestStats is 20s
 */
#define GUESTINFO_STATS_INTERVAL 20

#define GUESTINFO_DEFAULT_DELIMITER ' '

/**
 * The default setting for exclude-nics
 */
#if defined(_WIN32)
#define GUESTINFO_DEFAULT_IFACE_EXCLUDES "vEthernet*"
#else
#define GUESTINFO_DEFAULT_IFACE_EXCLUDES "docker*,veth*"
#endif

/*
 * Define what guest info types and nic info versions could be sent
 * to update nic info at VMX. The order defines a sequence of fallback
 * paths to provide backward compatibility for ESX running with nic
 * info version older than the guest OS.
 */
typedef enum NicInfoMethod {
   NIC_INFO_V3_WITH_INFO_IPADDRESS_V3,
   NIC_INFO_V3_WITH_INFO_IPADDRESS_V2,
   NIC_INFO_V2_WITH_INFO_IPADDRESS_V2,
   NIC_INFO_V1_WITH_INFO_IPADDRESS,
   NIC_INFO_METHOD_MAX
} NicInfoMethod;

/*
 * Stores information about all guest information sent to the vmx.
 */

typedef struct _GuestInfoCache {
   /* Stores values of all key-value pairs. */
   char          *value[INFO_MAX];
   NicInfoV3     *nicInfo;
   GuestDiskInfo *diskInfo;
   NicInfoMethod  method;
} GuestInfoCache;


/**
 * Defines the current poll interval (in milliseconds).
 *
 * This value is controlled by the guestinfo.poll-interval config file option.
 */
int guestInfoPollInterval = 0;

/**
 * The time when the guestInfo was last gathered.
<<<<<<< HEAD
 *
 * TODO: Need to reset this value when a VM is resumed or restored from a
 * snapshot.
 */
time_t guestInfoLastGatherTime = 0;
=======
 */
time_t gGuestInfoLastGatherTime = 0;
>>>>>>> a9668e03

/**
 * Defines the current stats interval (in milliseconds).
 *
 * This value is controlled by the guestinfo.stats-interval config file option.
 */
int guestInfoStatsInterval = 0;

/**
 * GuestInfo gather loop timeout source.
 */
static GSource *gatherInfoTimeoutSource = NULL;

/**
 * GuestStats gather loop timeout source.
 */
static GSource *gatherStatsTimeoutSource = NULL;

/* Local cache of the guest information that was last sent to vmx. */
static GuestInfoCache gInfoCache;

/*
 * A boolean flag that specifies whether the state of the VM was
 * changed since the last time guest info was sent to the VMX.
 * Tools daemon sets it to TRUE after the VM was resumed.
 */

static Bool gVMResumed;


/*
 * Local functions
 */


static Bool GuestInfoUpdateVmdb(ToolsAppCtx *ctx,
                                GuestInfoType infoType,
                                void *info,
                                size_t infoSize);
static Bool SetGuestInfo(ToolsAppCtx *ctx, GuestInfoType key,
                         const char *value);
static void SendUptime(ToolsAppCtx *ctx);
static Bool DiskInfoChanged(const GuestDiskInfo *diskInfo);
static void GuestInfoClearCache(void);
static GuestNicList *NicInfoV3ToV2(const NicInfoV3 *infoV3);
static void TweakGatherLoops(ToolsAppCtx *ctx, gboolean enable);


/*
 ******************************************************************************
 * GuestInfoVMSupport --                                                 */ /**
 *
 * Launches the vm-support process.  Data returned asynchronously via RPCI.
 *
 * @param[in]   data     RPC request data.
 *
 * @return      TRUE if able to launch script, FALSE if script failed.
 *
 ******************************************************************************
 */

static gboolean
GuestInfoVMSupport(RpcInData *data)
{
#if defined(_WIN32)

    char vmSupportCmd[] = "vm-support.vbs";
    char *vmSupportPath = NULL;
    gchar *vmSupport = NULL;

    SECURITY_ATTRIBUTES saProcess = {0}, saThread = {0};

    ProcMgr_AsyncProc *vmSupportProc = NULL;
    ProcMgr_ProcArgs vmSupportProcArgs = {0};

    /*
     * Construct the commandline to be passed during execution
     * This will be the path of our vm-support.vbs
     */
    vmSupportPath = GuestApp_GetInstallPath();

    if (vmSupportPath == NULL) {
       return RPCIN_SETRETVALS(data,
                               "GuestApp_GetInstallPath failed", FALSE);
    }

    /* Put together absolute vm-support filename. */
    vmSupport = g_strdup_printf("cscript \"%s%s%s\" -u",
                                vmSupportPath, DIRSEPS, vmSupportCmd);
    vm_free(vmSupportPath);

    saProcess.nLength = sizeof saProcess;
    saProcess.bInheritHandle = TRUE;

    saThread.nLength = sizeof saThread;

    vmSupportProcArgs.lpProcessAttributes = &saProcess;
    vmSupportProcArgs.lpThreadAttributes = &saThread;
    vmSupportProcArgs.dwCreationFlags = CREATE_NO_WINDOW;

    g_message("Starting vm-support script - %s\n", vmSupport);
    vmSupportProc = ProcMgr_ExecAsync(vmSupport, &vmSupportProcArgs);
    g_free(vmSupport);

    if (vmSupportProc == NULL) {
       g_warning("Error starting vm-support script\n");
       return RPCIN_SETRETVALS(data,
                               "Error starting vm-support script", FALSE);
    }

    ProcMgr_Free(vmSupportProc);
    return RPCIN_SETRETVALS(data, "", TRUE);

#else

     gchar *vmSupportCmdArgv[] = {"vm-support", "-u", NULL};

     g_message("Starting vm-support script - %s\n", vmSupportCmdArgv[0]);
     if (!g_spawn_async(NULL, vmSupportCmdArgv, NULL,
                        G_SPAWN_SEARCH_PATH |
                        G_SPAWN_STDOUT_TO_DEV_NULL |
                        G_SPAWN_STDERR_TO_DEV_NULL,
                        NULL, NULL, NULL, NULL)) {
        g_warning("Error starting vm-support script\n");
        return RPCIN_SETRETVALS(data,
                                "Error starting vm-support script", FALSE);
     }

     return RPCIN_SETRETVALS(data, "", TRUE);

#endif
}


/*
 ******************************************************************************
 * GuestInfoCheckIfRunningSlow --                                        */ /**
 *
 * Checks the time when the guestInfo was last collected.
 * Logs a warning message and sends a RPC message to the VMX if
 * the function was called after longer than expected interval.
 *
 * @param[in]  ctx     The application context.
 *
 * @return None
 *
 ******************************************************************************
 */

static void
GuestInfoCheckIfRunningSlow(ToolsAppCtx *ctx)
{
   time_t now = time(NULL);

<<<<<<< HEAD
   if (guestInfoLastGatherTime != 0) {
      time_t delta = now - guestInfoLastGatherTime;
=======
   if (gGuestInfoLastGatherTime != 0) {
      time_t delta = now - gGuestInfoLastGatherTime;
>>>>>>> a9668e03
      /*
       * Have a long enough delta to ensure that we have really missed a
       * collection.
       */
      if (((int) delta * 1000) >= (2 * guestInfoPollInterval)) {
         gchar *msg, *rpcMsg;

         msg = g_strdup_printf(
                   "*** WARNING: GuestInfo collection interval longer than "
                   "expected; actual=%d sec, expected=%d sec. ***\n",
                   (int) delta, guestInfoPollInterval / 1000);

         rpcMsg = g_strdup_printf("log %s", msg);

         if (!RpcChannel_Send(ctx->rpc, rpcMsg, strlen(rpcMsg) + 1,
                              NULL, NULL)) {
            g_warning("%s: Error sending rpc message.\n", __FUNCTION__);
         }

         g_warning("%s", msg);

         g_free(rpcMsg);
         g_free(msg);
      }
   }

<<<<<<< HEAD
   guestInfoLastGatherTime = now;
=======
   gGuestInfoLastGatherTime = now;
}


/*
 ******************************************************************************
 * GuestInfoSetConfigList --                                             */ /**
 *
 * Gets a list setting from the config, and sets the list pointed to by pList.
 *
 * @param[in]  ctx           the application context.
 * @param[in]  pCachedValue  a pointer to the location of the old value
 * @param[in]  configName    the configuration name
 * @param[in]  defaultValue  the default value
 * @param[out] pList         pointer to the pointer list, set when the value has
 *                           changed, otherwise this value will stay unchanged.
 *                           Caller needs to free this with g_strfreev().
 *
 * @return TRUE to indicate that the value has changed, FALSE otherwise
 ******************************************************************************
 */

static Bool
GuestInfoSetConfigList(ToolsAppCtx *ctx,
                       gchar **pCachedValue,
                       const gchar *configName,
                       const gchar *defaultValue,
                       gchar ***pList)
{
   gchar *listString = VMTools_ConfigGetString(ctx->config,
                                               CONFGROUPNAME_GUESTINFO,
                                               configName, defaultValue);
   if (g_strcmp0(listString, *pCachedValue) != 0) {
      gchar **list = NULL;
      if (listString != NULL && listString[0] != '\0') {
         list = g_strsplit(listString, ",", 0);
      }
      g_free(*pCachedValue);
      *pCachedValue = listString;
      *pList = list;

      return TRUE;
   } else {
      g_free(listString);
   }
   return FALSE;
}


/*
 * ****************************************************************************
 * GuestInfoResetNicPrimaryList --                                       */ /**
 *
 * Gets primary-nics setting from the config, and sets the list of primary
 * patterns.
 *
 * @param[in]  ctx     The application context.
 *
 * @return TRUE to indicate that the value has changed, FALSE otherwise
 ******************************************************************************
 */

static Bool
GuestInfoResetNicPrimaryList(ToolsAppCtx *ctx)
{
   static gchar *ifacePrimaryStringCached = NULL;
   gchar **list;

   if (GuestInfoSetConfigList(ctx, &ifacePrimaryStringCached,
                             CONFNAME_GUESTINFO_PRIMARYNICS, NULL,
                             &list)) {
      GuestInfo_SetIfacePrimaryList(list);
      g_strfreev(list);
      return TRUE;
   }
   return FALSE;
}


/*
 * ****************************************************************************
 * GuestInfoResetNicLowPriorityList --                                   */ /**
 *
 * Gets low-priority-nics setting from the config, and sets the list of low
 * priority patterns.
 *
 * @param[in]  ctx     The application context.
 *
 * @return TRUE to indicate that the value has changed, FALSE otherwise
 ******************************************************************************
 */

static Bool
GuestInfoResetNicLowPriorityList(ToolsAppCtx *ctx)
{
   static gchar *ifaceLowPriorityStringCached = NULL;
   gchar **list;

   if (GuestInfoSetConfigList(ctx, &ifaceLowPriorityStringCached,
                             CONFNAME_GUESTINFO_LOWPRIORITYNICS, NULL,
                             &list)) {
      GuestInfo_SetIfaceLowPriorityList(list);
      g_strfreev(list);
      return TRUE;
   }
   return FALSE;
}


/*
 * ****************************************************************************
 * GuestInfoResetNicExcludeList --                                       */ /**
 *
 * Gets exclude-nics setting from the config, and sets the list of exclude
 * patterns.
 *
 * @param[in]  ctx     The application context.
 *
 * @return TRUE to indicate that the value has changed, FALSE otherwise
 ******************************************************************************
 */

static Bool
GuestInfoResetNicExcludeList(ToolsAppCtx *ctx)
{
   static gchar *ifaceExcludeStringCached = NULL;
   gchar **list;

   if (GuestInfoSetConfigList(ctx, &ifaceExcludeStringCached,
                             CONFNAME_GUESTINFO_EXCLUDENICS,
                             GUESTINFO_DEFAULT_IFACE_EXCLUDES,
                             &list)) {
      GuestInfo_SetIfaceExcludeList(list);
      g_strfreev(list);
      return TRUE;
   }
   return FALSE;
>>>>>>> a9668e03
}


/*
 ******************************************************************************
 * GuestInfoGather --                                                    */ /**
 *
 * Collects all the desired guest information and updates the VMX.
 *
 * @param[in]  data     The application context.
 *
 * @return TRUE to indicate that the timer should be rescheduled.
 *
 ******************************************************************************
 */

static gboolean
GuestInfoGather(gpointer data)
{
   char name[256];  // Size is derived from the SUS2 specification
                    // "Host names are limited to 255 bytes"
   char *osString = NULL;
#if !defined(USERWORLD)
   gboolean disableQueryDiskInfo;
   GuestDiskInfo *diskInfo = NULL;
#endif
   NicInfoV3 *nicInfo = NULL;
   ToolsAppCtx *ctx = data;
   Bool primaryChanged;
   Bool lowPriorityChanged;

   g_debug("Entered guest info gather.\n");

   GuestInfoCheckIfRunningSlow(ctx);

   /* Send tools version. */
   if (!GuestInfoUpdateVmdb(ctx, INFO_BUILD_NUMBER, BUILD_NUMBER, 0)) {
      /*
       * An older vmx talking to new tools wont be able to handle
       * this message. Continue, if thats the case.
       */

      g_warning("Failed to update VMDB with tools version.\n");
   }

   /* Gather all the relevant guest information. */
   osString = Hostinfo_GetOSName();
   if (osString == NULL) {
      g_warning("Failed to get OS info.\n");
   } else {
      if (!GuestInfoUpdateVmdb(ctx, INFO_OS_NAME_FULL, osString, 0)) {
         g_warning("Failed to update VMDB\n");
      }
   }
   free(osString);

   osString = Hostinfo_GetOSGuestString();
   if (osString == NULL) {
      g_warning("Failed to get OS info.\n");
   } else {
      if (!GuestInfoUpdateVmdb(ctx, INFO_OS_NAME, osString, 0)) {
         g_warning("Failed to update VMDB\n");
      }
   }
   free(osString);

#if !defined(USERWORLD)
   disableQueryDiskInfo =
      g_key_file_get_boolean(ctx->config, CONFGROUPNAME_GUESTINFO,
                             CONFNAME_GUESTINFO_DISABLEQUERYDISKINFO, NULL);
   if (!disableQueryDiskInfo) {
      if ((diskInfo = GuestInfo_GetDiskInfo(ctx)) == NULL) {
         g_warning("Failed to get disk info.\n");
      } else {
         if (GuestInfoUpdateVmdb(ctx, INFO_DISK_FREE_SPACE, diskInfo, 0)) {
            GuestInfo_FreeDiskInfo(gInfoCache.diskInfo);
            gInfoCache.diskInfo = diskInfo;
         } else {
            g_warning("Failed to update VMDB\n.");
            GuestInfo_FreeDiskInfo(diskInfo);
         }
      }
   }
#endif

   if (!System_GetNodeName(sizeof name, name)) {
      g_warning("Failed to get netbios name.\n");
   } else if (!GuestInfoUpdateVmdb(ctx, INFO_DNS_NAME, name, 0)) {
      g_warning("Failed to update VMDB.\n");
   }

   /* Get NIC information. */

   primaryChanged = GuestInfoResetNicPrimaryList(ctx);
   lowPriorityChanged = GuestInfoResetNicLowPriorityList(ctx);
   GuestInfoResetNicExcludeList(ctx);

   if (!GuestInfo_GetNicInfo(&nicInfo)) {
      g_warning("Failed to get nic info.\n");
      /*
       * Return an empty nic info.
       */
      nicInfo = Util_SafeCalloc(1, sizeof (struct NicInfoV3));
   }

   /*
    * We need to check if the setting for the primary interfaces or
    * low priority nics have changed, because
    * GuestInfo_IsEqual_NicInfoV3 does not detect a change in the
    * order.
    */
   if (!primaryChanged && !lowPriorityChanged &&
       GuestInfo_IsEqual_NicInfoV3(nicInfo, gInfoCache.nicInfo)) {
      g_debug("Nic info not changed.\n");
      GuestInfo_FreeNicInfo(nicInfo);
   } else if (GuestInfoUpdateVmdb(ctx, INFO_IPADDRESS, nicInfo, 0)) {
      /*
       * Since the update succeeded, free the old cached object, and assign
       * ours to the cache.
       */
      GuestInfo_FreeNicInfo(gInfoCache.nicInfo);
      gInfoCache.nicInfo = nicInfo;
   } else {
      g_warning("Failed to update VMDB.\n");
      GuestInfo_FreeNicInfo(nicInfo);
   }

   /* Send the uptime to VMX so that it can detect soft resets. */
   SendUptime(ctx);

   return TRUE;
}


/*
 ******************************************************************************
 * GuestInfoConvertNicInfoToNicInfoV1 --                                 */ /**
 *
 * Converts V3 XDR NicInfo to hand-packed GuestNicInfoV1.
 *
 * @note Any NICs above MAX_NICS or IPs above MAX_IPS will be truncated.
 *
 * @param[in]  info   V3 input data.
 * @param[out] infoV1 V1 output data.
 *
 * @retval TRUE Conversion succeeded.
 * @retval FALSE Conversion failed.
 *
 ******************************************************************************
 */

void
GuestInfoConvertNicInfoToNicInfoV1(NicInfoV3 *info,
                                   GuestNicInfoV1 *infoV1)
{
   uint32 maxNics;
   u_int i;

   ASSERT(info);
   ASSERT(infoV1);

   maxNics = MIN(info->nics.nics_len, MAX_NICS);
   infoV1->numNicEntries = maxNics;
   if (maxNics < info->nics.nics_len) {
      g_debug("Truncating NIC list for backwards compatibility.\n");
   }

   XDRUTIL_FOREACH(i, info, nics) {
      u_int j;
      uint32 maxIPs;
      GuestNicV3 *nic = XDRUTIL_GETITEM(info, nics, i);

      Str_Strcpy(infoV1->nicList[i].macAddress,
                 nic->macAddress,
                 sizeof infoV1->nicList[i].macAddress);

      maxIPs = MIN(nic->ips.ips_len, MAX_IPS);
      infoV1->nicList[i].numIPs = 0;

      XDRUTIL_FOREACH(j, nic, ips) {
         IpAddressEntry *ip = XDRUTIL_GETITEM(nic, ips, j);
         TypedIpAddress *typedIp = &ip->ipAddressAddr;

         if (typedIp->ipAddressAddrType != IAT_IPV4) {
            continue;
         }

         if (NetUtil_InetNToP(AF_INET, typedIp->ipAddressAddr.InetAddress_val,
                              infoV1->nicList[i].ipAddress[j],
                              sizeof infoV1->nicList[i].ipAddress[j])) {
            infoV1->nicList[i].numIPs++;
            if (infoV1->nicList[i].numIPs == maxIPs) {
               break;
            }
         }
      }

      if (infoV1->nicList[i].numIPs != nic->ips.ips_len) {
         g_debug("Some IP addresses were ignored for compatibility.\n");
      }
      if (i == maxNics) {
         break;
      }
   }
}


/*
 ******************************************************************************
 * GuestInfoSendMemoryInfo --                                            */ /**
 *
 * Push memory informations about the guest to the vmx
 *
 * @param[in] ctx       Application context.
 * @param[in] infoSize  Size of the struct to send
 * @param[in] info      Struct that contains memory info
 *
 * @retval TRUE  Update sent successfully.
 * @retval FALSE Had trouble with transmission.
 *
 ******************************************************************************
 */

static Bool
GuestInfoSendMemoryInfo(ToolsAppCtx *ctx,  // IN: Application context
                        uint64 infoSize,   // IN: Size of the following struct
                        void* info)        // IN: Pointer to GuestMemInfoRPC
{
   char *request;
   char header[32];
   size_t headerLen;
   size_t requestSize;
   Bool success = FALSE;

   Str_Sprintf(header, sizeof header, "%s  %d ", GUEST_INFO_COMMAND,
               INFO_MEMORY);

   headerLen = strlen(header);
   requestSize = headerLen + infoSize;

   request = g_malloc(requestSize);

   if (request == NULL) {
      g_warning("Failed to allocate GuestMemInfo memory.\n");
   } else {
      g_debug("Sending GuestMemInfo message.\n");

      /* Yes, stomp on the NUL at the end of the header */
      memcpy(request, header, headerLen);
      memcpy(request + headerLen, info, infoSize);

      /* Send all the information in the message. */
      success = RpcChannel_Send(ctx->rpc, request, requestSize, NULL, NULL);

      g_free(request);
   }

   if (success) {
      g_debug("GuestMemInfo sent successfully.\n");
   } else {
      g_warning("Error sending GuestMemInfo.\n");
   }

   return success;
}


/*
 ******************************************************************************
 *
 * NIC_INFO_V3_WITH_INFO_IPADDRESS_V3: Bump up the NICINFO_MAX_IPS to 2048
 * NIC_INFO_V3_WITH_INFO_IPADDRESS_V2: NICINFO_MAX_IPS to 64
 *
 * The current fallback paths:
 * +---------------+-------------------+-------------------+------------------+
 * |               | INFO_IPADDRESS_V3 | INFO_IPADDRESS_V2 | INFO_IPADDRESS   |
 * +---------------+-------------------+-------------------+------------------+
 * |  NIC_INFO_V3  |        (0)        |        (1)        |                  |
 * +---------------+-------------------+-------------------+------------------+
 * |  NIC_INFO_V2  |                   |        (2)        |                  |
 * +---------------+-------------------+-------------------+------------------+
 * |  NIC_INFO_V1  |                   |                   |        (3)       |
 * +---------------+-------------------+-------------------+------------------+
 *
 ******************************************************************************
 */


/*
 ******************************************************************************
 * GuestInfoSendNicInfoXdr --                                            */ /**
 *
 * Push updated nic info to VMX using XDR data format.
 *
 * @param[in] ctx      Application context.
 * @param[in] message  The protocol for a 'nic info' message.
 * @param[in] type     Guest information type.
 *
 * @retval TRUE  Update sent successfully.
 * @retval FALSE Had trouble with serialization or transmission.
 *
 ******************************************************************************
 */

static Bool
GuestInfoSendNicInfoXdr(ToolsAppCtx *ctx,          // IN
                        GuestNicProto *message,    // IN
                        GuestInfoType type)        // IN
{
   Bool status = FALSE;
   XDR xdrs;
   gchar *request;
   char *reply = NULL;
   size_t replyLen;

   /* Add the RPC preamble: message name, and type. */
   request = g_strdup_printf("%s  %d ", GUEST_INFO_COMMAND, type);

   if (DynXdr_Create(&xdrs) == NULL) {
      goto exit;
   }

   /* Write preamble and serialized nic info to XDR stream. */
   if (!DynXdr_AppendRaw(&xdrs, request, strlen(request)) ||
       !xdr_GuestNicProto(&xdrs, message)) {
      g_warning("Error serializing nic info v%d data.", message->ver);
   } else {
      status = RpcChannel_Send(ctx->rpc, DynXdr_Get(&xdrs), xdr_getpos(&xdrs),
                               &reply, &replyLen);
      if (!status) {
         g_warning("%s: update failed: request \"%s\", reply \"%s\".\n",
                    __FUNCTION__, request, reply);
      }
      vm_free(reply);
   }
   DynXdr_Destroy(&xdrs, TRUE);

exit:
   g_free(request);
   return status;
}


/*
 ******************************************************************************
 * GuestInfoSendData --                                                  */ /**
 *
 * Push GuestInfo information to the VMX. So far, it is mainly used to
 * send the fixed nic info V1 data.
 *
 * @param[in] ctx         Application context.
 * @param[in] info        Guest information data.
 * @param[in] infoLength  Length of guest information.
 * @param[in] type        Guest information type.
 *
 * @retval TRUE  Update sent successfully.
 * @retval FALSE Had trouble with transmission.
 *
 ******************************************************************************
 */

static Bool
GuestInfoSendData(ToolsAppCtx *ctx,                // IN
                  void *info,                      // IN
                  u_int infoLength,                // IN
                  GuestInfoType type)              // IN
{
   Bool status;
   gchar *request;
   u_int msgLength = infoLength;
   gchar *message = NULL;
   char *reply = NULL;
   size_t replyLen;

   /* Add the RPC preamble: message name, and type. */
   request = g_strdup_printf("%s  %d ", GUEST_INFO_COMMAND, type);

   msgLength += strlen(request);
   message = g_malloc(msgLength);

   memcpy(message, request, strlen(request));
   memcpy(message + strlen(request), info, infoLength);

   status = RpcChannel_Send(ctx->rpc, message, msgLength, &reply, &replyLen);
   if (!status) {
      g_warning("%s: update failed: request \"%s\", reply \"%s\".\n",
                __FUNCTION__, request, reply);
   }
   vm_free(reply);

   g_free(message);
   g_free(request);

   return status;
}


/*
 ******************************************************************************
 * GuestNicInfoV3ToV3_64 --                                              */ /**
 *
 * New NicInfoV3 allows more IP addresses than the previous version. Preseve
 * the backward compatibility such that NicInfoV3 with old limit could still
 * go through without falling all the way to V2 or V1. It reduces the number
 * of IP addresses at each interface to the previous max limit 64.
 *
 * @param[in] info  NicInfoV3 container.
 *
 * @retval Pointer to a shallow copy of NicInfoV3 with reduced max IPs.
 *
 ******************************************************************************
 */

static NicInfoV3*
GuestNicInfoV3ToV3_64(NicInfoV3 *info)             // IN
{
   u_int idx;

   NicInfoV3 *info64 = g_malloc(sizeof(struct NicInfoV3));

   memcpy(info64, info, sizeof(struct NicInfoV3));
   info64->nics.nics_val =
      g_malloc(info64->nics.nics_len * sizeof(struct GuestNicV3));

   for (idx = 0; idx < info64->nics.nics_len; idx++) {
      memcpy(&info64->nics.nics_val[idx], &info->nics.nics_val[idx],
             sizeof(struct GuestNicV3));

      if (info64->nics.nics_val[idx].ips.ips_len > INFO_IPADDRESS_V2_MAX_IPS) {
         info64->nics.nics_val[idx].ips.ips_len = INFO_IPADDRESS_V2_MAX_IPS;
      }
   }

   return info64;
}


/*
 ******************************************************************************
 * GuestInfoSendNicInfo --                                               */ /**
 *
 * Push updated nic info to the VMX. Take care of failed transmissions or
 * unknown guest information types. Use a fixed sequence of fallback paths
 * to retry.
 *
 * @param[in] ctx   Application context.
 * @param[in] info  NicInfoV3 container.
 *
 * @retval TRUE  Update sent successfully.
 * @retval FALSE Had trouble with serialization or transmission.
 *
 ******************************************************************************
 */

static Bool
GuestInfoSendNicInfo(ToolsAppCtx *ctx,             // IN
                     NicInfoV3 *info)              // IN
{
   Bool status = FALSE;
   GuestNicProto message = {0};
   NicInfoV3 *info64 = NULL;

   do {
      switch (gInfoCache.method) {
      case NIC_INFO_V3_WITH_INFO_IPADDRESS_V3:
         message.ver = NIC_INFO_V3;
         message.GuestNicProto_u.nicInfoV3 = info;
         if (GuestInfoSendNicInfoXdr(ctx, &message, INFO_IPADDRESS_V3)) {
            status = TRUE;
         }
         break;
      case NIC_INFO_V3_WITH_INFO_IPADDRESS_V2:
         info64 = GuestNicInfoV3ToV3_64(info);
         message.ver = NIC_INFO_V3;
         message.GuestNicProto_u.nicInfoV3 = info64;
         if (GuestInfoSendNicInfoXdr(ctx, &message, INFO_IPADDRESS_V2)) {
            status = TRUE;
         }
         break;
      case NIC_INFO_V2_WITH_INFO_IPADDRESS_V2:
         if (!info64) {
            info64 = GuestNicInfoV3ToV3_64(info);
         }
         {
            GuestNicList *nicList = NicInfoV3ToV2(info64);
            message.ver = NIC_INFO_V2;
            message.GuestNicProto_u.nicsV2 = nicList;
            if (GuestInfoSendNicInfoXdr(ctx, &message, INFO_IPADDRESS_V2)) {
               status = TRUE;
            }
            VMX_XDR_FREE(xdr_GuestNicList, nicList);
            free(nicList);
         }
         break;
      case NIC_INFO_V1_WITH_INFO_IPADDRESS:
         {
            GuestNicInfoV1 infoV1;
            GuestInfoConvertNicInfoToNicInfoV1(info, &infoV1);
            if (GuestInfoSendData(ctx, &infoV1, sizeof(infoV1),
                                  INFO_IPADDRESS)) {
               status = TRUE;
            }
         }
         break;
      default:
         g_error("Invalid nicInfo send method: %d\n", gInfoCache.method);
         break;
      }
   } while (!status && (++gInfoCache.method < NIC_INFO_METHOD_MAX));

   if (info64) {
      g_free(info64->nics.nics_val);
      g_free(info64);
   }

   if (status) {
      g_debug("Updating nicInfo successfully: method=%d\n", gInfoCache.method);
   } else {
      gInfoCache.method = NIC_INFO_V3_WITH_INFO_IPADDRESS_V3;
      g_warning("Fail to send nicInfo: method=%d status=%d\n",
                gInfoCache.method, status);
   }

   return status;
}


/*
 ******************************************************************************
 * GuestInfoUpdateVmdb --                                                */ /**
 *
 * Push singular GuestInfo snippets to the VMX.
 *
 * @note Data are cached, so updates are sent only if they have changed.
 *
 * @param[in] ctx       Application context.
 * @param[in] infoType  Guest information type.
 * @param[in] info      Type-specific information.
 *
 * @retval TRUE  Update sent successfully.
 * @retval FALSE Had trouble with serialization or transmission.
 *
 ******************************************************************************
 */


#if defined(_WIN64) && (_MSC_VER == 1500) && GLIB_CHECK_VERSION(2, 46, 0)
/*
 * Turn off optimizer for this compiler, since something with new glib
 * makes it go into an infinite loop, only on 64bit.
 */
#pragma optimize("", off)
#endif

static Bool
GuestInfoUpdateVmdb(ToolsAppCtx *ctx,       // IN: Application context
                    GuestInfoType infoType, // IN: guest information type
                    void *info,             // IN: type specific information
                    size_t infoSize)        // IN: size of *info
{
   ASSERT(info);
   g_debug("Entered update vmdb: %d.\n", infoType);

   if (gVMResumed) {
      gVMResumed = FALSE;
      GuestInfoClearCache();
   }

   switch (infoType) {
   case INFO_DNS_NAME:
   case INFO_BUILD_NUMBER:
   case INFO_OS_NAME:
   case INFO_OS_NAME_FULL:
   case INFO_UPTIME:
      /*
       * This is one of our key value pairs. Update it if it has changed.
       * Above fall-through is intentional.
       */

      if (gInfoCache.value[infoType] != NULL &&
          strcmp(gInfoCache.value[infoType], (char *)info) == 0) {
         /* The value has not changed */
         g_debug("Value unchanged for infotype %d.\n", infoType);
         break;
      }

      if (!SetGuestInfo(ctx, infoType, (char *)info)) {
         g_warning("Failed to update key/value pair for type %d.\n", infoType);
         return FALSE;
      }

      /* Update the value in the cache as well. */
      free(gInfoCache.value[infoType]);
      gInfoCache.value[infoType] = Util_SafeStrdup((char *) info);
      break;

   case INFO_IPADDRESS:
      {
         if (!GuestInfoSendNicInfo(ctx, (NicInfoV3 *) info)) {
            g_warning("Failed to update nic information.\n");
            return FALSE;
         }
         break;
      }

   case INFO_MEMORY:
      {
         if (!GuestInfoSendMemoryInfo(ctx, infoSize, info)) {
            g_warning("Unable to send GuestMemInfo\n");
            return FALSE;
         }
         break;
      }

   case INFO_DISK_FREE_SPACE:
      {
         /*
          * 2 accounts for the digits of infotype and 3 for the three
          * spaces.
          */
         unsigned int requestSize = sizeof GUEST_INFO_COMMAND + 2 +
                                    3 * sizeof (char);
         uint8 partitionCount;
         size_t offset;
         char *request;
         char *reply;
         size_t replyLen;
         Bool status;
         GuestDiskInfo *pdi = info;

         if (!DiskInfoChanged(pdi)) {
            g_debug("Disk info not changed.\n");
            break;
         }

         ASSERT((pdi->numEntries && pdi->partitionList) ||
                (!pdi->numEntries && !pdi->partitionList));

         /* partitionCount is a uint8 and cannot be larger than UCHAR_MAX. */
         if (pdi->numEntries > UCHAR_MAX) {
            g_message("%s: Too many local filesystems (%d); truncating to %d entries\n",
                      __FUNCTION__, pdi->numEntries, UCHAR_MAX);
            partitionCount = UCHAR_MAX;
         } else {
            partitionCount = pdi->numEntries;
         }

         requestSize += sizeof partitionCount +
                        sizeof *pdi->partitionList * partitionCount;
         request = Util_SafeCalloc(requestSize, sizeof *request);

         Str_Sprintf(request, requestSize, "%s  %d ", GUEST_INFO_COMMAND,
                     INFO_DISK_FREE_SPACE);

         offset = strlen(request);

         /*
          * Construct the disk information message to send to the host.  This
          * contains a single byte indicating the number partitions followed by
          * the PartitionEntry structure for each one.
          *
          * Note that the use of a uint8 to specify the partitionCount is the
          * result of a bug (see bug 117224) but should not cause a problem
          * since UCHAR_MAX is 255.  Also note that PartitionEntry is packed so
          * it's safe to send it from 64-bit Tools to a 32-bit VMX, etc.
          */
         memcpy(request + offset, &partitionCount, sizeof partitionCount);

         /*
          * Conditioned because memcpy(dst, NULL, 0) -may- lead to undefined
          * behavior.
          */
         if (pdi->partitionList) {
            memcpy(request + offset + sizeof partitionCount, pdi->partitionList,
                   sizeof *pdi->partitionList * partitionCount);
         }

         g_debug("sizeof request is %d\n", requestSize);
         status = RpcChannel_Send(ctx->rpc, request, requestSize, &reply,
                                  &replyLen);
         if (status) {
            status = (*reply == '\0');
         }

         vm_free(request);
         vm_free(reply);

         if (!status) {
            g_warning("Failed to update disk information.\n");
            return FALSE;
         }

         g_debug("Updated disk info information\n");

         break;
      }
   default:
      g_error("Invalid info type: %d\n", infoType);
      break;
   }

   g_debug("Returning after updating guest information: %d\n", infoType);
   return TRUE;
}
#if defined(_WIN64) && (_MSC_VER == 1500) && GLIB_CHECK_VERSION(2, 46, 0)
/*
 * Restore optimizer.
 */
#pragma optimize("", on)
#endif


/*
 ******************************************************************************
 * SendUptime --                                                         */ /**
 *
 * Send the guest uptime through the backdoor.
 *
 * @param[in]  ctx      The application context.
 *
 ******************************************************************************
 */

static void
SendUptime(ToolsAppCtx *ctx)
{
   gchar *uptime = g_strdup_printf("%"FMT64"u", System_Uptime());
   g_debug("Setting guest uptime to '%s'\n", uptime);
   GuestInfoUpdateVmdb(ctx, INFO_UPTIME, uptime, 0);
   g_free(uptime);
}


/*
 ******************************************************************************
 * SetGuestInfo --                                                       */ /**
 *
 * Sends a simple key-value update request to the VMX.
 *
 * @param[in] ctx       Application context.
 * @param[in] key       VMDB key to set
 * @param[in] value     GuestInfo data
 *
 * @retval TRUE  RPCI succeeded.
 * @retval FALSE RPCI failed.
 *
 ******************************************************************************
 */

Bool
SetGuestInfo(ToolsAppCtx *ctx,
             GuestInfoType key,
             const char *value)
{
   Bool status;
   char *reply;
   gchar *msg;
   size_t replyLen;

   ASSERT(key);
   ASSERT(value);

   /*
    * XXX Consider retiring this runtime "delimiter" business and just
    * insert raw spaces into the format string.
    */
   msg = g_strdup_printf("%s %c%d%c%s", GUEST_INFO_COMMAND,
                         GUESTINFO_DEFAULT_DELIMITER, key,
                         GUESTINFO_DEFAULT_DELIMITER, value);

   status = RpcChannel_Send(ctx->rpc, msg, strlen(msg) + 1, &reply, &replyLen);
   g_free(msg);

   if (!status) {
      g_warning("Error sending rpc message: %s\n", reply ? reply : "NULL");
      vm_free(reply);
      return FALSE;
   }

   /* The reply indicates whether the key,value pair was updated in VMDB. */
   status = (*reply == '\0');
   vm_free(reply);
   return status;
}


/*
 ******************************************************************************
 * GuestInfoFindMacAddress --                                            */ /**
 *
 * Locates a NIC with the given MAC address in the NIC list.
 *
 * @param[in] nicInfo    NicInfoV3 container.
 * @param[in] macAddress Requested MAC address.
 *
 * @return Valid pointer if NIC found, else NULL.
 *
 ******************************************************************************
 */


GuestNicV3 *
GuestInfoFindMacAddress(NicInfoV3 *nicInfo,     // IN/OUT
                        const char *macAddress) // IN
{
   u_int i;

   for (i = 0; i < nicInfo->nics.nics_len; i++) {
      GuestNicV3 *nic = &nicInfo->nics.nics_val[i];
      if (strncmp(nic->macAddress, macAddress, NICINFO_MAC_LEN) == 0) {
         return nic;
      }
   }

   return NULL;
}


/*
 ******************************************************************************
 * DiskInfoChanged --                                                    */ /**
 *
 * Checks whether disk info information just obtained is different from the
 * information last sent to the VMX.
 *
 * @param[in]  diskInfo New disk info.
 *
 * @retval TRUE  Data has changed.
 * @retval FALSE Data has not changed.
 *
 ******************************************************************************
 */

static Bool
DiskInfoChanged(const GuestDiskInfo *diskInfo)
{
   int index;
   char *name;
   int i;
   int matchedPartition;
   PGuestDiskInfo cachedDiskInfo;

   cachedDiskInfo = gInfoCache.diskInfo;

   if (cachedDiskInfo == diskInfo) {
      return FALSE;
      /* Implies that either cachedDiskInfo or diskInfo != NULL. */
   } else if (!cachedDiskInfo || !diskInfo) {
      return TRUE;
   }

   if (cachedDiskInfo->numEntries != diskInfo->numEntries) {
      g_debug("Number of disks has changed\n");
      return TRUE;
   }

   /* Have any disks been modified? */
   for (index = 0; index < cachedDiskInfo->numEntries; index++) {
      name = cachedDiskInfo->partitionList[index].name;

      /* Find the corresponding partition in the new partition info. */
      for (i = 0; i < diskInfo->numEntries; i++) {
         if (!strncmp(diskInfo->partitionList[i].name, name, PARTITION_NAME_SIZE)) {
            break;
         }
      }

      matchedPartition = i;
      if (matchedPartition == diskInfo->numEntries) {
         /* This partition has been deleted. */
         g_debug("Partition %s deleted\n", name);
         return TRUE;
      } else {
         /* Compare the free space. */
         if (diskInfo->partitionList[matchedPartition].freeBytes !=
             cachedDiskInfo->partitionList[index].freeBytes) {
            g_debug("Free space changed\n");
            return TRUE;
         }
         if (diskInfo->partitionList[matchedPartition].totalBytes !=
            cachedDiskInfo->partitionList[index].totalBytes) {
            g_debug("Total space changed\n");
            return TRUE;
         }
      }
   }

   return FALSE;
}


/*
 ******************************************************************************
 * GuestInfoClearCache --                                                */ /**
 *
 * Clears the cached guest info data.
 *
 ******************************************************************************
 */

static void
GuestInfoClearCache(void)
{
   int i;

   for (i = 0; i < INFO_MAX; i++) {
      free(gInfoCache.value[i]);
      gInfoCache.value[i] = NULL;
   }

   GuestInfo_FreeDiskInfo(gInfoCache.diskInfo);
   gInfoCache.diskInfo = NULL;

   GuestInfo_FreeNicInfo(gInfoCache.nicInfo);
   gInfoCache.nicInfo = NULL;

   gInfoCache.method = NIC_INFO_V3_WITH_INFO_IPADDRESS_V3;
}


/*
 ***********************************************************************
 * NicInfoV3ToV2 --                                             */ /**
 *
 * @brief Converts the NicInfoV3 NIC list to a GuestNicList.
 *
 * @note  This function performs @e shallow copies of things such as
 *        IP address array, making it depend on the source NicInfoV3.
 *        In other words, do @e not free NicInfoV3 before freeing the
 *        returned pointer.
 *
 * @param[in]  infoV3   Source NicInfoV3 container.
 *
 * @return Pointer to a GuestNicList.  Caller should free it using
 *         plain ol' @c free.
 *
 ***********************************************************************
 */

static GuestNicList *
NicInfoV3ToV2(const NicInfoV3 *infoV3)
{
   GuestNicList *nicList;
   unsigned int i, j;

   nicList = Util_SafeCalloc(sizeof *nicList, 1);

   (void)XDRUTIL_ARRAYAPPEND(nicList, nics, infoV3->nics.nics_len);
   XDRUTIL_FOREACH(i, infoV3, nics) {
      GuestNicV3 *nic = XDRUTIL_GETITEM(infoV3, nics, i);
      GuestNic *oldNic = XDRUTIL_GETITEM(nicList, nics, i);

      Str_Strcpy(oldNic->macAddress, nic->macAddress, sizeof oldNic->macAddress);

      (void)XDRUTIL_ARRAYAPPEND(oldNic, ips, nic->ips.ips_len);

      XDRUTIL_FOREACH(j, nic, ips) {
         IpAddressEntry *ipEntry = XDRUTIL_GETITEM(nic, ips, j);
         TypedIpAddress *ip = &ipEntry->ipAddressAddr;
         VmIpAddress *oldIp = XDRUTIL_GETITEM(oldNic, ips, j);

         /* XXX */
         oldIp->addressFamily = (ip->ipAddressAddrType == IAT_IPV4) ?
            NICINFO_ADDR_IPV4 : NICINFO_ADDR_IPV6;

         NetUtil_InetNToP(ip->ipAddressAddrType == IAT_IPV4 ?
                          AF_INET : AF_INET6,
                          ip->ipAddressAddr.InetAddress_val, oldIp->ipAddress,
                          sizeof oldIp->ipAddress);

         Str_Sprintf(oldIp->subnetMask, sizeof oldIp->subnetMask, "%u",
                     ipEntry->ipAddressPrefixLength);
      }
   }

   return nicList;
}


/*
 ******************************************************************************
 * TweakGatherLoop --                                                    */ /**
 *
 * @brief Start, stop, reconfigure a GuestInfoGather poll loop.
 *
 * This function is responsible for creating, manipulating, and resetting a
 * GuestInfoGather loop timeout source.
 *
 * @param[in]     ctx           The app context.
 * @param[in]     enable        Whether to enable the gather loop.
 * @param[in]     cfgKey        Config key to fetch user pref.
 * @param[in]     defInterval   Default interval value in seconds.
 * @param[in]     callback      Function to be called on expiry of interval.
 * @param[in,out] currInterval  Current interval value in seconds.
 * @param[out]    timeoutSource GSource object created.
 *
 ******************************************************************************
 */

static void
TweakGatherLoop(ToolsAppCtx *ctx,
                gboolean enable,
                gchar *cfgKey,
                gint defInterval,
                GSourceFunc callback,
                gint *currInterval,
                GSource **timeoutSource)
{
   gint pollInterval = 0;

   if (enable) {
      pollInterval = defInterval * 1000;

      /*
       * Check the config registry for custom poll interval,
       * converting from seconds to milliseconds.
       */
      if (g_key_file_has_key(ctx->config, CONFGROUPNAME_GUESTINFO,
                             cfgKey, NULL)) {
         GError *gError = NULL;

         pollInterval = g_key_file_get_integer(ctx->config,
                                               CONFGROUPNAME_GUESTINFO,
                                               cfgKey, &gError);
         pollInterval *= 1000;

         if (pollInterval < 0 || gError) {
            g_warning("Invalid %s.%s value. Using default %us.\n",
                      CONFGROUPNAME_GUESTINFO, cfgKey, defInterval);
            pollInterval = defInterval * 1000;
         }

         g_clear_error(&gError);
      }
   }

   if (*timeoutSource != NULL) {
      /*
       * If the interval hasn't changed, let's not interfere with the existing
       * timeout source.
       */
      if (pollInterval == *currInterval) {
         ASSERT(pollInterval);
         return;
      }

      /*
       * Destroy the existing timeout source since the interval has changed.
       */

      g_source_destroy(*timeoutSource);
      *timeoutSource = NULL;
   }

   /*
    * All checks have passed.  Create a new timeout source and attach it.
    */
   *currInterval = pollInterval;

   if (*currInterval) {
      g_info("New value for %s is %us.\n", cfgKey, *currInterval / 1000);

      *timeoutSource = g_timeout_source_new(*currInterval);
      VMTOOLSAPP_ATTACH_SOURCE(ctx, *timeoutSource, callback, ctx, NULL);
      g_source_unref(*timeoutSource);
   } else {
      g_info("Poll loop for %s disabled.\n", cfgKey);
   }
}


/*
 ******************************************************************************
 * TweakGatherLoops --                                                   */ /**
 *
 * @brief Start, stop, reconfigure the GuestInfoGather loops.
 *
 * This function is responsible for creating, manipulating, and resetting
 * the GuestInfoGather loops (info and stats) timeout sources.
 *
 * @param[in]  ctx      The app context.
 * @param[in]  enable   Whether to enable the gather loops.
 *
 * @sa CONFNAME_GUESTINFO_POLLINTERVAL
 * @sa CONFNAME_GUESTINFO_STATSINTERVAL
 *
 ******************************************************************************
 */

static void
TweakGatherLoops(ToolsAppCtx *ctx,
                 gboolean enable)
{
<<<<<<< HEAD
#if (defined(__linux__) && !defined(USERWORLD)) || defined(_WIN32)
=======
#if defined(__linux__) || defined(USERWORLD) || defined(_WIN32)
>>>>>>> a9668e03
   gboolean perfmonEnabled;

   perfmonEnabled = !g_key_file_get_boolean(ctx->config,
                                            CONFGROUPNAME_GUESTINFO,
                                            CONFNAME_GUESTINFO_DISABLEPERFMON,
                                            NULL);

   if (perfmonEnabled) {
      /*
       * Tweak GuestStats gather loop
       */
      TweakGatherLoop(ctx, enable,
                      CONFNAME_GUESTINFO_STATSINTERVAL,
                      GUESTINFO_STATS_INTERVAL,
                      GuestInfo_StatProviderPoll,
                      &guestInfoStatsInterval,
                      &gatherStatsTimeoutSource);
   } else {
      /*
       * Destroy the existing timeout source, if it exists.
       */
      if (gatherStatsTimeoutSource != NULL) {
         g_source_destroy(gatherStatsTimeoutSource);
         gatherStatsTimeoutSource = NULL;

         g_info("PerfMon gather loop disabled.\n");
      }
   }
#endif

   /*
    * Tweak GuestInfo gather loop
    */
   TweakGatherLoop(ctx, enable,
                   CONFNAME_GUESTINFO_POLLINTERVAL,
                   GUESTINFO_POLL_INTERVAL,
                   GuestInfoGather,
                   &guestInfoPollInterval,
                   &gatherInfoTimeoutSource);
}


/*
 ******************************************************************************
 *
 * GuestInfo_ServerReportStats --
 *
 *      Report gathered stats.
 *
 * Results:
 *      Stats reported to VMX/VMDB. Returns FALSE on failure.
 *
 * Side effects:
 *      None.
 *
 ******************************************************************************
 */

Bool
GuestInfo_ServerReportStats(
   ToolsAppCtx *ctx,  // IN
   DynBuf *stats)     // IN
{
   return GuestInfoUpdateVmdb(ctx,
                              INFO_MEMORY,
                              DynBuf_Get(stats),
                              DynBuf_GetSize(stats));
}


/*
 ******************************************************************************
 * BEGIN Tools Core Services goodies.
 */


/*
 ******************************************************************************
 * GuestInfoServerConfReload --                                          */ /**
 *
 * @brief Reconfigures the poll loop interval upon config file reload.
 *
 * @param[in]  src     The source object.
 * @param[in]  ctx     The application context.
 * @param[in]  data    Unused.
 *
 ******************************************************************************
 */

static void
GuestInfoServerConfReload(gpointer src,
                          ToolsAppCtx *ctx,
                          gpointer data)
{
   TweakGatherLoops(ctx, TRUE);
}


/*
 ******************************************************************************
 * GuestInfoServerIOFreeze --                                           */ /**
 *
 * IO freeze signal handler. Disables info gathering while I/O is frozen.
 * See bug 529653.
 *
 * @param[in]  src      The source object.
 * @param[in]  ctx      The application context.
 * @param[in]  freeze   Whether I/O is being frozen.
 * @param[in]  data     Unused.
 *
 ******************************************************************************
 */

static void
GuestInfoServerIOFreeze(gpointer src,
                        ToolsAppCtx *ctx,
                        gboolean freeze,
                        gpointer data)
{
   TweakGatherLoops(ctx, !freeze);
}


/*
 ******************************************************************************
 * GuestInfoServerShutdown --                                            */ /**
 *
 * Cleanup internal data on shutdown.
 *
 * @param[in]  src     The source object.
 * @param[in]  ctx     Unused.
 * @param[in]  data    Unused.
 *
 ******************************************************************************
 */

static void
GuestInfoServerShutdown(gpointer src,
                        ToolsAppCtx *ctx,
                        gpointer data)
{
   GuestInfoClearCache();

   GuestInfo_SetIfaceExcludeList(NULL);

   if (gatherInfoTimeoutSource != NULL) {
      g_source_destroy(gatherInfoTimeoutSource);
      gatherInfoTimeoutSource = NULL;
   }

   if (gatherStatsTimeoutSource != NULL) {
      g_source_destroy(gatherStatsTimeoutSource);
      gatherStatsTimeoutSource = NULL;
   }

#if !defined(__APPLE__)
   GuestInfo_StatProviderShutdown();
#endif

#ifdef _WIN32
   NetUtil_FreeIpHlpApiDll();
#endif
}


/*
 ******************************************************************************
 * GuestInfoServerReset --                                               */ /**
 *
 * Reset callback - sets the internal flag that says we should purge all
 * caches.
 *
 * @param[in]  src      The source object.
 * @param[in]  ctx      Unused.
 * @param[in]  data     Unused.
 *
 ******************************************************************************
 */

static void
GuestInfoServerReset(gpointer src,
                     ToolsAppCtx *ctx,
                     gpointer data)
{
   gVMResumed = TRUE;

   /* Reset the last gather time */
   gGuestInfoLastGatherTime = 0;
}


/*
 ******************************************************************************
 * GuestInfoServerSendCaps --                                            */ /**
 *
 * Send capabilities callback.  If setting capabilities, sends VM's uptime.
 *
 * This is weird.  There's sort of an old Tools <-> VMX understanding that
 * vmsvc should report the guest's uptime in response to a "what're your
 * capabilities?" RPC.
 *
 * @param[in]  src      The source object.
 * @param[in]  ctx      The application context.
 * @param[in]  set      TRUE if setting capabilities, FALSE if unsetting them.
 * @param[in]  data     Client data.
 *
 * @retval NULL This function returns no capabilities.
 *
 ******************************************************************************
 */

static GArray *
GuestInfoServerSendCaps(gpointer src,
                        ToolsAppCtx *ctx,
                        gboolean set,
                        gpointer data)
{
   if (set) {
      SendUptime(ctx);
   }
   return NULL;
}


/*
 ******************************************************************************
 * GuestInfoServerSetOption --                                           */ /**
 *
 * Responds to a "broadcastIP" Set_Option command, by sending the primary IP
 * back to the VMX.
 *
 * @param[in]  src      The source object.
 * @param[in]  ctx      The application context.
 * @param[in]  option   Option name.
 * @param[in]  value    Option value.
 * @param[in]  data     Unused.
 *
 ******************************************************************************
 */

static gboolean
GuestInfoServerSetOption(gpointer src,
                         ToolsAppCtx *ctx,
                         const gchar *option,
                         const gchar *value,
                         gpointer data)
{
   char *ip;
   Bool ret = FALSE;
   gchar *msg;

   if (strcmp(option, TOOLSOPTION_BROADCASTIP) != 0) {
      goto exit;
   }

   if (strcmp(value, "0") == 0) {
      ret = TRUE;
      goto exit;
   }

   if (strcmp(value, "1") != 0) {
      goto exit;
   }

   ip = GuestInfo_GetPrimaryIP();

   msg = g_strdup_printf("info-set guestinfo.ip %s", ip);
   ret = RpcChannel_Send(ctx->rpc, msg, strlen(msg) + 1, NULL, NULL);
   vm_free(ip);
   g_free(msg);

exit:
   return (gboolean) ret;
}


/*
 ******************************************************************************
 * ToolsOnLoad --                                                        */ /**
 *
 * Plugin entry point. Initializes internal plugin state.
 *
 * @param[in]  ctx   The app context.
 *
 * @return The registration data.
 *
 ******************************************************************************
 */

TOOLS_MODULE_EXPORT ToolsPluginData *
ToolsOnLoad(ToolsAppCtx *ctx)
{
   static ToolsPluginData regData = {
      "guestInfo",
      NULL,
      NULL
   };

   /*
    * This plugin is useless without an RpcChannel.  If we don't have one,
    * just bail.
    */
   if (ctx->rpc != NULL) {
      RpcChannelCallback rpcs[] = {
         { RPC_VMSUPPORT_START, GuestInfoVMSupport, &regData, NULL, NULL, 0 }
      };
      ToolsPluginSignalCb sigs[] = {
         { TOOLS_CORE_SIG_CAPABILITIES, GuestInfoServerSendCaps, NULL },
         { TOOLS_CORE_SIG_CONF_RELOAD, GuestInfoServerConfReload, NULL },
         { TOOLS_CORE_SIG_IO_FREEZE, GuestInfoServerIOFreeze, NULL },
         { TOOLS_CORE_SIG_RESET, GuestInfoServerReset, NULL },
         { TOOLS_CORE_SIG_SET_OPTION, GuestInfoServerSetOption, NULL },
         { TOOLS_CORE_SIG_SHUTDOWN, GuestInfoServerShutdown, NULL }
      };
      ToolsAppReg regs[] = {
         { TOOLS_APP_GUESTRPC, VMTools_WrapArray(rpcs, sizeof *rpcs, ARRAYSIZE(rpcs)) },
         { TOOLS_APP_SIGNALS, VMTools_WrapArray(sigs, sizeof *sigs, ARRAYSIZE(sigs)) }
      };

#ifdef _WIN32
      if (NetUtil_LoadIpHlpApiDll() != ERROR_SUCCESS) {
         g_warning("Failed to load iphlpapi.dll.  Cannot report networking details.\n");
         return NULL;
      }

      ToolsCore_InitializeCOM(ctx);
#endif

      regData.regs = VMTools_WrapArray(regs, sizeof *regs, ARRAYSIZE(regs));

      memset(&gInfoCache, 0, sizeof gInfoCache);
      gVMResumed = FALSE;
      gInfoCache.method = NIC_INFO_V3_WITH_INFO_IPADDRESS_V3;

      /*
       * Set up the GuestInfo gather loops.
       */
      TweakGatherLoops(ctx, TRUE);

      return &regData;
   }

   return NULL;
}


/*
 * END Tools Core Services goodies.
 ******************************************************************************
 */<|MERGE_RESOLUTION|>--- conflicted
+++ resolved
@@ -1,9 +1,5 @@
 /*********************************************************
-<<<<<<< HEAD
- * Copyright (C) 1998-2016 VMware, Inc. All rights reserved.
-=======
  * Copyright (C) 1998-2017 VMware, Inc. All rights reserved.
->>>>>>> a9668e03
  *
  * This program is free software; you can redistribute it and/or modify it
  * under the terms of the GNU Lesser General Public License as published
@@ -134,16 +130,8 @@
 
 /**
  * The time when the guestInfo was last gathered.
-<<<<<<< HEAD
- *
- * TODO: Need to reset this value when a VM is resumed or restored from a
- * snapshot.
- */
-time_t guestInfoLastGatherTime = 0;
-=======
  */
 time_t gGuestInfoLastGatherTime = 0;
->>>>>>> a9668e03
 
 /**
  * Defines the current stats interval (in milliseconds).
@@ -298,13 +286,8 @@
 {
    time_t now = time(NULL);
 
-<<<<<<< HEAD
-   if (guestInfoLastGatherTime != 0) {
-      time_t delta = now - guestInfoLastGatherTime;
-=======
    if (gGuestInfoLastGatherTime != 0) {
       time_t delta = now - gGuestInfoLastGatherTime;
->>>>>>> a9668e03
       /*
        * Have a long enough delta to ensure that we have really missed a
        * collection.
@@ -331,9 +314,6 @@
       }
    }
 
-<<<<<<< HEAD
-   guestInfoLastGatherTime = now;
-=======
    gGuestInfoLastGatherTime = now;
 }
 
@@ -471,7 +451,6 @@
       return TRUE;
    }
    return FALSE;
->>>>>>> a9668e03
 }
 
 
@@ -1565,11 +1544,7 @@
 TweakGatherLoops(ToolsAppCtx *ctx,
                  gboolean enable)
 {
-<<<<<<< HEAD
-#if (defined(__linux__) && !defined(USERWORLD)) || defined(_WIN32)
-=======
 #if defined(__linux__) || defined(USERWORLD) || defined(_WIN32)
->>>>>>> a9668e03
    gboolean perfmonEnabled;
 
    perfmonEnabled = !g_key_file_get_boolean(ctx->config,

--- conflicted
+++ resolved
@@ -1,9 +1,5 @@
 /*********************************************************
-<<<<<<< HEAD
- * Copyright (C) 2006-2016 VMware, Inc. All rights reserved.
-=======
  * Copyright (C) 2006-2017 VMware, Inc. All rights reserved.
->>>>>>> a9668e03
  *
  * This program is free software; you can redistribute it and/or modify it
  * under the terms of the GNU Lesser General Public License as published
@@ -610,14 +606,6 @@
 
    if ((pathName == NULL) || Unicode_IsEmpty(pathName)) {
       ret = Unicode_Duplicate(cwd);
-<<<<<<< HEAD
-   } else if (File_IsFullPath(pathName)) {
-       ret = Posix_RealPath(pathName);
-       if (ret == NULL) {
-          ret = File_StripFwdSlashes(pathName);
-       }
-=======
->>>>>>> a9668e03
    } else {
       char *path;
 
@@ -629,9 +617,6 @@
 
       ret = Posix_RealPath(path);
       if (ret == NULL) {
-<<<<<<< HEAD
-         ret = File_StripFwdSlashes(path);
-=======
          char *dir;
          char *file;
          char *realDir;
@@ -646,7 +631,6 @@
          Posix_Free(dir);
          Posix_Free(file);
          Posix_Free(realDir);
->>>>>>> a9668e03
       }
 
       Posix_Free(path);
@@ -1571,18 +1555,6 @@
     * File_GetVMFSFSType works much faster on directories, so get the
     * directory.
     */
-<<<<<<< HEAD
-   if (!File_IsFullPath(pathName)) {
-      tempPath = File_FullPath(pathName);
-      fullPath = tempPath;
-   } else {
-      fullPath = pathName;
-   }
-   File_GetPathName(fullPath, &dir, NULL);
-   res = File_GetVMFSFSType(dir, -1, &fsTypeNum);
-   free(tempPath);
-   free(dir);
-=======
 
    if (File_IsFullPath(pathName)) {
       fullPath = pathName;
@@ -1594,7 +1566,6 @@
    res = File_GetVMFSFSType(dir, -1, &fsTypeNum);
    Posix_Free(tempPath);
    Posix_Free(dir);
->>>>>>> a9668e03
 
    return (res == 0) ? IS_VMFS_FSTYPENUM(fsTypeNum) : FALSE;
 #else

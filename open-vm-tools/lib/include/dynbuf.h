--- conflicted
+++ resolved
@@ -1,9 +1,5 @@
 /*********************************************************
-<<<<<<< HEAD
- * Copyright (C) 1998-2016 VMware, Inc. All rights reserved.
-=======
  * Copyright (C) 1998-2017 VMware, Inc. All rights reserved.
->>>>>>> a9668e03
  *
  * This program is free software; you can redistribute it and/or modify it
  * under the terms of the GNU Lesser General Public License as published
@@ -309,12 +305,8 @@
    ASSERT(string != NULL);
 
    /*
-<<<<<<< HEAD
-    * Make sure to copy the NUL.
-=======
     * We actually do NUL-terminate the buffer internally, but this is not
     * visible to callers, and they should not rely on this.
->>>>>>> a9668e03
     */
    success = DynBuf_AppendString(buf, string);
    if (LIKELY(success)) {

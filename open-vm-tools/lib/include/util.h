/*********************************************************
<<<<<<< HEAD
 * Copyright (C) 1998-2016 VMware, Inc. All rights reserved.
=======
 * Copyright (C) 1998-2017 VMware, Inc. All rights reserved.
>>>>>>> a9668e03
 *
 * This program is free software; you can redistribute it and/or modify it
 * under the terms of the GNU Lesser General Public License as published
 * by the Free Software Foundation version 2.1 and no later version.
 *
 * This program is distributed in the hope that it will be useful, but
 * WITHOUT ANY WARRANTY; without even the implied warranty of MERCHANTABILITY
 * or FITNESS FOR A PARTICULAR PURPOSE.  See the Lesser GNU General Public
 * License for more details.
 *
 * You should have received a copy of the GNU Lesser General Public License
 * along with this program; if not, write to the Free Software Foundation, Inc.,
 * 51 Franklin St, Fifth Floor, Boston, MA  02110-1301 USA.
 *
 *********************************************************/

/*
 * util.h --
 *
 *    misc util functions
 */

#ifndef UTIL_H
#define UTIL_H

#define INCLUDE_ALLOW_MODULE
#define INCLUDE_ALLOW_USERLEVEL
#define INCLUDE_ALLOW_VMCORE
#include "includeCheck.h"

#include <stdarg.h>
#include <string.h>
#ifndef VMKBOOT
#include <stdlib.h>
#endif

#ifdef _WIN32
   #ifdef USERLEVEL
      #include <tchar.h>   /* Needed for MBCS string functions */
      #include <windows.h> /* for definition of HANDLE */
   #endif
#else
   #include <unistd.h>
   #include <sys/types.h>
   #include "errno.h"
#endif
#include "vm_assert.h"
#include "vm_basic_defs.h"
#include "unicodeTypes.h"
#include "utilZero.h"

#if defined(__cplusplus)
extern "C" {
#endif

uint32 CRC_Compute(const uint8 *buf, int len);
uint32 Util_Checksum32(const uint32 *buf, int len);
uint32 Util_Checksum(const uint8 *buf, int len);
uint32 Util_Checksumv(void *iov, int numEntries);
uint32 Util_HashString(const char *str);
char *Util_ExpandString(const char *fileName);
void Util_ExitThread(int);
NORETURN void Util_ExitProcessAbruptly(int);
int Util_HasAdminPriv(void);
#if defined _WIN32 && defined USERLEVEL
int Util_TokenHasAdminPriv(HANDLE token);
#endif
Bool Util_Data2Buffer(char *buf, size_t bufSize, const void *data0,
                      size_t dataSize);
char *Util_GetCanonicalPath(const char *path);
#ifdef _WIN32
char *Util_CompatGetCanonicalPath(const char *path);
char *Util_GetCanonicalPathForHash(const char *path);
char *Util_CompatGetLowerCaseCanonicalPath(const char* path);
#endif
int Util_BumpNoFds(uint32 *cur, uint32 *wanted);
Bool Util_CanonicalPathsIdentical(const char *path1, const char *path2);
Bool Util_IsAbsolutePath(const char *path);
<<<<<<< HEAD
Util_ThreadID Util_GetCurrentThreadId(void);
=======
>>>>>>> a9668e03

char *Util_DeriveFileName(const char *source,
                          const char *name,
                          const char *ext);

typedef struct UtilSingleUseResource UtilSingleUseResource;
UtilSingleUseResource *Util_SingleUseAcquire(const char *name);
void Util_SingleUseRelease(UtilSingleUseResource *res);

#ifndef _WIN32
Bool Util_IPv4AddrValid(const char *addr);
Bool Util_IPv6AddrValid(const char *addr);
Bool Util_IPAddrValid(const char *addr);
#endif

#if defined(__linux__) || defined(__FreeBSD__) || defined(sun)
Bool Util_GetProcessName(pid_t pid, char *bufOut, size_t bufOutSize);
#endif

#if defined __linux__ && !defined VMX86_SERVER
Bool Util_IsPhysicalSSD(const char* device);
#endif

// backtrace functions and utilities

#define UTIL_BACKTRACE_LINE_LEN (511)
typedef void (*Util_OutputFunc)(void *data, const char *fmt, ...);

void Util_Backtrace(int bugNr);
void Util_BacktraceFromPointer(uintptr_t *basePtr);
void Util_BacktraceFromPointerWithFunc(uintptr_t *basePtr,
                                       Util_OutputFunc outFunc,
                                       void *outFuncData);
void Util_BacktraceWithFunc(int bugNr,
                            Util_OutputFunc outFunc,
                            void *outFuncData);

void Util_BacktraceToBuffer(uintptr_t *basePtr,
                            uintptr_t *buffer, int len);

// sleep functions

void Util_Usleep(long usec);
void Util_Sleep(unsigned int sec);

int Util_CompareDotted(const char *s1, const char *s2);

/*
 * This enum defines how Util_GetOpt should handle non-option arguments:
 *
 * UTIL_NONOPT_PERMUTE: Permute argv so that all non-options are at the end.
 * UTIL_NONOPT_STOP:    Stop when first non-option argument is seen. (This is
 *                      the standard POSIX behavior.)
 * UTIL_NONOPT_ALL:     Return each non-option argument as if it were
 *                      an option with character code 1.
 */
typedef enum { UTIL_NONOPT_PERMUTE, UTIL_NONOPT_STOP, UTIL_NONOPT_ALL } Util_NonOptMode;
struct option;
int Util_GetOpt(int argc, char * const *argv, const struct option *opts,
                Util_NonOptMode mode, Bool manualErrorHandling);


#if defined(VMX86_STATS)
Bool Util_QueryCStResidency(uint32 *numCpus, uint32 *numCStates,
                            uint64 **transitns, uint64 **residency,
                            uint64 **transTime, uint64 **residTime);
#endif

#define UTIL_FASTRAND_SEED_MAX (0x7fffffff)
Bool Util_Throttle(uint32 count);
uint32 Util_FastRand(uint32 seed);

// Not thread safe!
void Util_OverrideHomeDir(const char *path);

Bool Util_MakeSureDirExistsAndAccessible(char const *path,
                                         unsigned int mode);

#if _WIN32
#   define DIRSEPS	      "\\"
#   define DIRSEPS_W	      L"\\"
#   define DIRSEPC	      '\\'
#   define DIRSEPC_W	      L'\\'
#   define VALID_DIRSEPS      "\\/"
#   define VALID_DIRSEPS_W    L"\\/"
#   define CUR_DIRS_W         L"."
#   define CUR_DIRC_W         L'.'
#else
#   define DIRSEPS	      "/"
#   define DIRSEPC	      '/'
#   define VALID_DIRSEPS      DIRSEPS
#endif

#define CURR_DIRS             "."
#define CURR_DIRC             '.'

/*
 *-----------------------------------------------------------------------
 *
 * Util_Safe[Malloc, Realloc, Calloc, Strdup] and
 * Util_Safe[Malloc, Realloc, Calloc, Strdup]Bug --
 *
 *      These functions work just like the standard C library functions
 *      (except Util_SafeStrdup[,Bug]() accept NULL, see below),
 *      but will not fail. Instead they Panic(), printing the file and
 *      line number of the caller, if the underlying library function
 *      fails.  The Util_SafeFnBug functions print bugNumber in the
 *      Panic() message.
 *
 *      These functions should only be used when there is no way to
 *      gracefully recover from the error condition.
 *
 *      The internal versions of these functions expect a bug number
 *      as the first argument.  If that bug number is something other
 *      than -1, the panic message will include the bug number.
 *
 *      Since Util_SafeStrdup[,Bug]() do not need to return NULL
 *      on error, they have been extended to accept the null pointer
 *      (and return it).  The competing view is that they should
 *      panic on NULL.  This is a convenience vs. strictness argument.
 *      Convenience wins.  -- edward
 *
 * Results:
 *      The freshly allocated memory.
 *
 * Side effects:
 *      Panic() if the library function fails.
 *
 *--------------------------------------------------------------------------
 */

void *UtilSafeMalloc0(size_t size);
void *UtilSafeMalloc1(size_t size,
                      int bugNumber, const char *file, int lineno);

void *UtilSafeRealloc0(void *ptr, size_t size);
void *UtilSafeRealloc1(void *ptr, size_t size,
                      int bugNumber, const char *file, int lineno);

void *UtilSafeCalloc0(size_t nmemb, size_t size);
void *UtilSafeCalloc1(size_t nmemb, size_t size,
                      int bugNumber, const char *file, int lineno);

char *UtilSafeStrdup0(const char *s);
char *UtilSafeStrdup1(const char *s,
                      int bugNumber, const char *file, int lineno);

char *UtilSafeStrndup0(const char *s, size_t n);
char *UtilSafeStrndup1(const char *s, size_t n,
                      int bugNumber, const char *file, int lineno);

/*
 * Debug builds carry extra arguments into the allocation functions for
 * better error reporting. Non-debug builds don't pay this extra overhead.
 */
#ifdef VMX86_DEBUG

#define Util_SafeMalloc(_size) \
   UtilSafeMalloc1((_size), -1, __FILE__, __LINE__)

#define Util_SafeMallocBug(_bugNr, _size) \
   UtilSafeMalloc1((_size),(_bugNr), __FILE__, __LINE__)

#define Util_SafeRealloc(_ptr, _size) \
   UtilSafeRealloc1((_ptr), (_size), -1, __FILE__, __LINE__)

#define Util_SafeReallocBug(_bugNr, _ptr, _size) \
   UtilSafeRealloc1((_ptr), (_size), (_bugNr), __FILE__, __LINE__)

#define Util_SafeCalloc(_nmemb, _size) \
   UtilSafeCalloc1((_nmemb), (_size), -1, __FILE__, __LINE__)

#define Util_SafeCallocBug(_bugNr, _nmemb, _size) \
   UtilSafeCalloc1((_nmemb), (_size), (_bugNr), __FILE__, __LINE__)

#define Util_SafeStrndup(_str, _size) \
   UtilSafeStrndup1((_str), (_size), -1, __FILE__, __LINE__)

#define Util_SafeStrndupBug(_bugNr, _str, _size) \
   UtilSafeStrndup1((_str), (_size), (_bugNr), __FILE__, __LINE__)

#define Util_SafeStrdup(_str) \
   UtilSafeStrdup1((_str), -1, __FILE__, __LINE__)

#define Util_SafeStrdupBug(_bugNr, _str) \
   UtilSafeStrdup1((_str), (_bugNr), __FILE__, __LINE__)

#else  /* VMX86_DEBUG */

#define Util_SafeMalloc(_size) \
   UtilSafeMalloc0((_size))

#define Util_SafeMallocBug(_bugNr, _size) \
   UtilSafeMalloc0((_size))

#define Util_SafeRealloc(_ptr, _size) \
   UtilSafeRealloc0((_ptr), (_size))

#define Util_SafeReallocBug(_ptr, _size) \
   UtilSafeRealloc0((_ptr), (_size))

#define Util_SafeCalloc(_nmemb, _size) \
   UtilSafeCalloc0((_nmemb), (_size))

#define Util_SafeCallocBug(_bugNr, _nmemb, _size) \
   UtilSafeCalloc0((_nmemb), (_size))

#define Util_SafeStrndup(_str, _size) \
   UtilSafeStrndup0((_str), (_size))

#define Util_SafeStrndupBug(_bugNr, _str, _size) \
   UtilSafeStrndup0((_str), (_size))

#define Util_SafeStrdup(_str) \
   UtilSafeStrdup0((_str))

#define Util_SafeStrdupBug(_bugNr, _str) \
   UtilSafeStrdup0((_str))

#endif  /* VMX86_DEBUG */


void *Util_Memdup(const void *src, size_t size);
void *Util_Memcpy(void *dest, const void *src, size_t count);


#ifndef VMKBOOT
/*
 *-----------------------------------------------------------------------------
 *
 * Util_FreeList --
 * Util_FreeStringList --
 *
 *      Free a list (actually a vector) of allocated objects.
 *      The list (vector) itself is also freed.
 *
 *      The list either has a specified length or is
 *      argv-style NULL terminated (if length is negative).
 *
 *      The list can be NULL, in which case no operation is performed.
 *
 * Results:
 *      None
 *
 * Side effects:
 *      errno or Windows last error is preserved.
 *
 *-----------------------------------------------------------------------------
 */

static INLINE void
Util_FreeList(void **list,      // IN/OUT/OPT: the list to free
              ssize_t length)   // IN: the length
{
   // See Posix_Free.
   int err;

   if (list == NULL) {
      ASSERT(length <= 0);
      return;
   }

   err = errno;

   if (length >= 0) {
      ssize_t i;

      for (i = 0; i < length; i++) {
         free(list[i]);
         DEBUG_ONLY(list[i] = NULL);
      }
   } else {
      void **s;

      for (s = list; *s != NULL; s++) {
         free(*s);
         DEBUG_ONLY(*s = NULL);
      }
   }
   free(list);
   errno = err;
}

static INLINE void
Util_FreeStringList(char **list,      // IN/OUT/OPT: the list to free
                    ssize_t length)   // IN: the length
{
   Util_FreeList((void **) list, length);
}
#endif /* VMKBOOT */


/*
 *-----------------------------------------------------------------------------
 *
 * Util_Memcpy32 --
 *
 *      Special purpose version of memcpy that requires nbytes be a
 *      multiple of 4.  This assumption lets us have a very small,
 *      inlineable implementation.
 *
 * Results:
 *      dst
 *
 * Side effects:
 *      See above.
 *
 *-----------------------------------------------------------------------------
 */

static INLINE void *
Util_Memcpy32(void *dst,
              const void *src,
              size_t nbytes)
{
   ASSERT((nbytes % 4) == 0);
#if defined __GNUC__ && (defined(__i386__) || defined(__x86_64__))
   do {
      int dummy0, dummy1, dummy2;
      __asm__ __volatile__(
           "cld \n\t"
           "rep ; movsl"  "\n\t"
        : "=&c" (dummy0), "=&D" (dummy1), "=&S" (dummy2)
        : "0" (nbytes / 4), "1" ((long) dst), "2" ((long) src)
        : "memory", "cc"
      );
      return dst;
   } while (0);
#else
   return memcpy(dst, src, nbytes);
#endif
}

#if defined(__cplusplus)
}  // extern "C"
#endif

#endif /* UTIL_H */<|MERGE_RESOLUTION|>--- conflicted
+++ resolved
@@ -1,9 +1,5 @@
 /*********************************************************
-<<<<<<< HEAD
- * Copyright (C) 1998-2016 VMware, Inc. All rights reserved.
-=======
  * Copyright (C) 1998-2017 VMware, Inc. All rights reserved.
->>>>>>> a9668e03
  *
  * This program is free software; you can redistribute it and/or modify it
  * under the terms of the GNU Lesser General Public License as published
@@ -82,10 +78,6 @@
 int Util_BumpNoFds(uint32 *cur, uint32 *wanted);
 Bool Util_CanonicalPathsIdentical(const char *path1, const char *path2);
 Bool Util_IsAbsolutePath(const char *path);
-<<<<<<< HEAD
-Util_ThreadID Util_GetCurrentThreadId(void);
-=======
->>>>>>> a9668e03
 
 char *Util_DeriveFileName(const char *source,
                           const char *name,

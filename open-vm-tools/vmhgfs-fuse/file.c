/*********************************************************
 * Copyright (C) 2013,2017 VMware, Inc. All rights reserved.
 *
 * This program is free software; you can redistribute it and/or modify it
 * under the terms of the GNU Lesser General Public License as published
 * by the Free Software Foundation version 2.1 and no later version.
 *
 * This program is distributed in the hope that it will be useful, but
 * WITHOUT ANY WARRANTY; without even the implied warranty of MERCHANTABILITY
 * or FITNESS FOR A PARTICULAR PURPOSE.  See the Lesser GNU General Public
 * License for more details.
 *
 * You should have received a copy of the GNU Lesser General Public License
 * along with this program; if not, write to the Free Software Foundation, Inc.,
 * 51 Franklin St, Fifth Floor, Boston, MA  02110-1301 USA.
 *
 *********************************************************/

/*
 * file.c --
 *
 * File operations for the hgfs driver.
 */

#include "cpName.h"
#include "hgfsProto.h"
#include "module.h"
#include "request.h"
#include "hgfsUtil.h"
#include "fsutil.h"
#include "file.h"
#include "vm_assert.h"
#include "vm_basic_types.h"



static int
HgfsGetOpenFlags(uint32 flags);


/*
 * Private functions.
 */

/*
 *----------------------------------------------------------------------
 *
 * HgfsPackOpenRequest --
 *
 *    Setup the Open request, depending on the op version.
 *
 * Results:
 *    Returns zero on success, or negative error on failure.
 *
 * Side effects:
 *    None
 *
 *----------------------------------------------------------------------
 */

static int
HgfsPackOpenRequest(const char *path,          // IN: Path to file
                    struct fuse_file_info *fi, // IN: File info structure
                    mode_t permsMode,          // IN: Permissions, in this context
                    HgfsOpenValid mask,        // IN: Open validation mask
                    HgfsOp opUsed,             // IN: Op to use
                    HgfsReq *req)              // IN/OUT: Packet to write into
{
   char *name;
   uint32 *nameLength;
   size_t reqSize;
   int result;
   int openMode, openFlags;

   ASSERT(path);
   ASSERT(req);

   openMode = HgfsGetOpenMode(fi->flags);
   if (openMode < 0) {
      LOG(4, ("Failed to get open mode.\n"));
      return -EINVAL;
   }
   openFlags = HgfsGetOpenFlags(fi->flags);
   if (openFlags < 0) {
      LOG(4, ("Failed to get open flags.\n"));
      return -EINVAL;
   }

   switch (opUsed) {
    case HGFS_OP_OPEN_V3: {
      HgfsRequestOpenV3 *requestV3 = HgfsGetRequestPayload(req);

      reqSize = sizeof(*requestV3) + HgfsGetRequestHeaderSize();

      /* We'll use these later. */
      name = requestV3->fileName.name;
      nameLength = &requestV3->fileName.length;

      /* Linux clients need case-sensitive lookups. */
      requestV3->fileName.flags = 0;
      requestV3->fileName.caseType = HGFS_FILE_NAME_CASE_SENSITIVE;
      requestV3->fileName.fid = HGFS_INVALID_HANDLE;

      requestV3->mask = mask;
      requestV3->mode = openMode;
      requestV3->flags = openFlags;

      /* Set permissions. */
      if (requestV3->mask & HGFS_FILE_OPEN_PERMS) {
         requestV3->specialPerms = (permsMode & (S_ISUID | S_ISGID | S_ISVTX)) >> 9;
         requestV3->ownerPerms = (permsMode & S_IRWXU) >> 6;
         requestV3->groupPerms = (permsMode & S_IRWXG) >> 3;
         requestV3->otherPerms = (permsMode & S_IRWXO);
      }

      /* XXX: Request no lock for now. */
      requestV3->desiredLock = HGFS_LOCK_NONE;

      requestV3->reserved1 = 0;
      requestV3->reserved2 = 0;
      break;
   }

   case HGFS_OP_OPEN_V2: {
      HgfsRequestOpenV2 *requestV2;

      requestV2 = (HgfsRequestOpenV2 *)(HGFS_REQ_PAYLOAD(req));

      /* We'll use these later. */
      name = requestV2->fileName.name;
      nameLength = &requestV2->fileName.length;
      reqSize = sizeof *requestV2;

      requestV2->mask = mask;
      requestV2->mode = openMode;
      requestV2->flags = openFlags;

      /* Set permissions, requires discussion... default, will set max permission*/
      if (requestV2->mask & HGFS_FILE_OPEN_PERMS) {
         requestV2->specialPerms = (permsMode & (S_ISUID | S_ISGID | S_ISVTX)) >> 9;
         requestV2->ownerPerms = (permsMode & S_IRWXU) >> 6;
         requestV2->groupPerms = (permsMode & S_IRWXG) >> 3;
         requestV2->otherPerms = (permsMode & S_IRWXO);
      }

      /* XXX: Request no lock for now. */
      requestV2->desiredLock = HGFS_LOCK_NONE;
      break;
   }
   case HGFS_OP_OPEN: {
      HgfsRequestOpen *request;

      request = (HgfsRequestOpen *)(HGFS_REQ_PAYLOAD(req));
      /* We'll use these later. */
      name = request->fileName.name;
      nameLength = &request->fileName.length;
      reqSize = sizeof *request;

      request->mode = openMode;
      request->flags = openFlags;

      /* Set permissions. */
      request->permissions = (permsMode & S_IRWXU) >> 6;
      break;
   }
   default:
      LOG(4, ("Unexpected OP type encountered. opUsed = %d\n", opUsed));
      return -EPROTO;
   }


   /* Convert to CP name. */
   result = CPName_ConvertTo(path,
                             HGFS_LARGE_PACKET_MAX - (reqSize - 1),
                             name);
   if (result < 0) {
      LOG(4, ("CP conversion failed.\n"));
      return -EINVAL;
   }

   *nameLength = (uint32) result;
   req->payloadSize = reqSize + result;

   /* Fill in header here as payloadSize needs to be there. */
   HgfsPackHeader(req, opUsed);

   return 0;
}


/*
 *----------------------------------------------------------------------
 *
 * HgfsUnpackOpenReply --
 *
 *    Get interesting fields out of the Open reply, depending on the op
 *    version.
 *
 * Results:
 *    Returns zero on success, or negative error on failure.
 *
 * Side effects:
 *    None
 *
 *----------------------------------------------------------------------
 */

static int
HgfsUnpackOpenReply(HgfsReq *req,          // IN: Packet with reply inside
                    HgfsOp opUsed,         // IN: What request op did we send
                    HgfsHandle *file,      // OUT: Handle in reply packet
                    HgfsLockType *lock)    // OUT: The server lock we got
{
   HgfsReplyOpenV3 *replyV3;
   HgfsReplyOpenV2 *replyV2;
   HgfsReplyOpen *replyV1;
   size_t replySize;

   ASSERT(req);
   ASSERT(file);
   ASSERT(lock);

   switch (opUsed) {
   case HGFS_OP_OPEN_V3:
      replyV3 = HgfsGetReplyPayload(req);
      replySize = sizeof(*replyV3) + HgfsGetReplyHeaderSize();
      *file = replyV3->file;
      *lock = replyV3->acquiredLock;
      break;
   case HGFS_OP_OPEN_V2:
      replyV2 = (HgfsReplyOpenV2 *)(HGFS_REQ_PAYLOAD(req));
      replySize = sizeof *replyV2;
      *file = replyV2->file;
      *lock = replyV2->acquiredLock;
      break;
   case HGFS_OP_OPEN:
      replyV1 = (HgfsReplyOpen *)(HGFS_REQ_PAYLOAD(req));
      replySize = sizeof *replyV1;
      *file = replyV1->file;
      *lock = HGFS_LOCK_NONE;
      break;
   default:

      /* This really shouldn't happen since we set opUsed ourselves. */
      LOG(4, ("Unexpected OP type encountered. opUsed = %d\n", opUsed));
      ASSERT(FALSE);
      return -EPROTO;
   }

   if (opUsed < HGFS_OP_OPEN_V3 && req->payloadSize != replySize) {
      /*
       * The reply to Open is a fixed size. So the size of the payload
       * really ought to match the expected size of an HgfsReplyOpen[V2].
       */
      LOG(4, ("Wrong packet size.\n"));
      return -EPROTO;
   }

   return 0;
}


/*
 *----------------------------------------------------------------------
 *
 * HgfsGetOpenFlags --
 *
 *    Based on the flags requested by the process making the open()
 *    syscall, determine which flags to send to the server to open the
 *    file.
 *
 * Results:
 *    Returns the correct HgfsOpenFlags enumeration to send to the
 *    server, or -1 on failure.
 *
 * Side effects:
 *    None
 *
 *----------------------------------------------------------------------
 */

static int
HgfsGetOpenFlags(uint32 flags) // IN: Open flags
{
   uint32 mask = O_CREAT | O_TRUNC | O_EXCL;
   int result = -1;

   LOG(6, ("Entered\n"));

   /*
    * Mask the flags to only look at O_CREAT, O_EXCL, and O_TRUNC.
    */

   flags &= mask;

   /* O_EXCL has no meaning if O_CREAT is not set. */
   if (!(flags & O_CREAT)) {
      flags &= ~O_EXCL;
   }

   /* Pick the right HgfsOpenFlags. */
   switch (flags) {

   case 0:
      /* Regular open; fails if file nonexistant. */
      result = HGFS_OPEN;
      break;

   case O_CREAT:
      /* Create file; if it exists already just open it. */
      result = HGFS_OPEN_CREATE;
      break;

   case O_TRUNC:
      /* Truncate existing file; fails if nonexistant. */
      result = HGFS_OPEN_EMPTY;
      break;

   case (O_CREAT | O_EXCL):
      /* Create file; fail if it exists already. */
      result = HGFS_OPEN_CREATE_SAFE;
      break;

   case (O_CREAT | O_TRUNC):
      /* Create file; if it exists already, truncate it. */
      result = HGFS_OPEN_CREATE_EMPTY;
      break;

   default:
      /*
       * This can only happen if all three flags are set, which
       * conceptually makes no sense because O_EXCL and O_TRUNC are
       * mutually exclusive if O_CREAT is set.
       *
       * However, the open(2) man page doesn't say you can't set all
       * three flags, and certain apps (*cough* Nautilus *cough*) do
       * so. To be friendly to those apps, we just silenty drop the
       * O_TRUNC flag on the assumption that it's safer to honor
       * O_EXCL.
       */
      LOG(4, ("Invalid open flags %o. Ignoring the O_TRUNC flag.\n", flags));
      result = HGFS_OPEN_CREATE_SAFE;
      break;
   }

   return result;
}


/*
 * HGFS file operations for files.
 */

/*
 *----------------------------------------------------------------------
 *
 * HgfsOpenInt --
 *
 *    We send an "Open" request to the server with the file path
 *    If the Open succeeds, we store the filehandle sent by the server
 *    in the file info struct so it can be accessed by
 *    read/write/close.
 *
 * Results:
 *    Returns zero if on success, error on failure.
 *
 * Side effects:
 *    None
 *
 *----------------------------------------------------------------------
 */

int
HgfsOpenInt(const char *path,           //IN: Path to a file
            struct fuse_file_info *fi,  //OUT: File info structure
            mode_t permsMode,           //IN: Permissions, in this context
            HgfsOpenValid mask)         //IN: Open validation mask
{
   HgfsReq *req;
   HgfsOp opUsed;
   HgfsStatus replyStatus;
   HgfsHandle replyFile;
   HgfsLockType replyLock;
   int result = 0;

   ASSERT(NULL != path);
   ASSERT(NULL != fi);

   LOG(4, ("Entry(%s)\n", path));

   req = HgfsGetNewRequest();
   if (!req) {
      LOG(4, ("Out of memory while getting new request.\n"));
      result = -ENOMEM;
      goto out;
   }

   fi->fh = HGFS_INVALID_HANDLE;

retry:
   /*
    * Set up pointers using the proper struct This lets us check the
    * version exactly once and use the pointers later.
    */

   opUsed = hgfsVersionOpen;
   result = HgfsPackOpenRequest(path, fi, permsMode, mask, opUsed, req);
   if (result != 0) {
      LOG(4, ("Error packing request.\n"));
      goto out;
   }

   /* Send the request and process the reply. */
   result = HgfsSendRequest(req);
   if (result == 0) {
      /* Get the reply and check return status. */
      replyStatus = HgfsGetReplyStatus(req);
      result = HgfsStatusConvertToLinux(replyStatus);

      switch (result) {
      case 0:
         result = HgfsUnpackOpenReply(req, opUsed, &replyFile, &replyLock);
         if (result != 0) {
            break;
         }

         fi->fh = (uint64_t)replyFile;
         LOG( 4,("Server file handle: %"FMT64"u\n", fi->fh));

         break;

      case -EPROTO:
         /* Retry with older version(s). Set globally. */
         if (opUsed == HGFS_OP_OPEN_V3) {
            LOG(4, ("Version 3 not supported. Falling back to version 2.\n"));
            hgfsVersionOpen = HGFS_OP_OPEN_V2;
            goto retry;
         }

         /* Retry with Version 1 of Open. Set globally. */
         if (opUsed == HGFS_OP_OPEN_V2) {
            LOG(4, ("Version 2 not supported. Falling back to version 1.\n"));
            hgfsVersionOpen = HGFS_OP_OPEN;
            goto retry;
         }

         /* Fallthrough. */
      default:
         break;
      }
   } else if (result == -EIO) {
      LOG(8, ("Timed out. error: %d\n", result));
   } else if (result == -EPROTO) {
      LOG(4, ("Server returned error: %d\n", result));
   } else {
      LOG(4, ("Unknown error: %d\n", result));
   }
out:
   HgfsFreeRequest(req);
   LOG(4, ("Exit(0x%"FMT64"x -> %d)\n",fi->fh, result));
   return result;
}


/*
 *----------------------------------------------------------------------
 *
 * HgfsOpen --
 *
 *    Called whenever a process opens a file in our filesystem.
 *
 * Results:
 *    Returns zero if on success, error on failure.
 *
 * Side effects:
 *    None
 *
 *----------------------------------------------------------------------
 */

int
HgfsOpen(const char *path,             //IN: Path to a file
            struct fuse_file_info *fi) //OUT: File info structure
{
     return HgfsOpenInt(path, fi, 0, HGFS_FILE_OPEN_MASK);
}


/*
 *----------------------------------------------------------------------
 *
 * HgfsCreate --
 *
 *    Called whenever a process request to create a file
 *
 * Results:
 *    Returns zero if on success, error on failure.
 *
 * Side effects:
 *    None
 *
 *----------------------------------------------------------------------
 */

int
HgfsCreate(const char *path,          //IN: Path to a file
           mode_t permsMode,          //IN: Permission to open the file
           struct fuse_file_info *fi) //OUT: File info structure
{
     return HgfsOpenInt(path, fi, permsMode, HGFS_FILE_CREATE_MASK);
}


/*
 *-----------------------------------------------------------------------------
 *
 * HgfsDoRead --
 *
 *    Do one read request. Called by HgfsRead, possibly multiple times
 *    if the size of the read is too big to be handled by one server request.
 *
 *    We send a "Read" request to the server with the given handle.
 *
 *
 * Results:
 *    Returns the number of bytes read on success, or an error on failure.
 *
 * Side effects:
 *    None.
 *
 *----------------------------------------------------------------------------
 */

static int
HgfsDoRead(HgfsHandle handle,  // IN:  Handle for this file
           char *buf,          // OUT: Buffer to copy data into
           size_t count,       // IN:  Number of bytes to read
           loff_t offset)      // IN:  Offset at which to read
{
   HgfsReq *req;
   HgfsOp opUsed;
   int result = 0;
   uint32 actualSize = 0;
   char *payload = NULL;
   HgfsStatus replyStatus;

   ASSERT(NULL != buf);

   LOG(4, ("Entry(handle = %u, 0x%"FMTSZ"x @ 0x%"FMT64"x)\n", handle, count, offset));

   req = HgfsGetNewRequest();
   if (!req) {
      LOG(4, ("Out of memory while getting new request\n"));
      result = -ENOMEM;
      goto out;
   }

 retry:
   opUsed = hgfsVersionRead;
   if (opUsed == HGFS_OP_READ_V3) {
      HgfsRequestReadV3 *requestV3 = HgfsGetRequestPayload(req);

      requestV3->file = handle;
      requestV3->offset = offset;
      requestV3->requiredSize = count;
      requestV3->reserved = 0;

      req->payloadSize = sizeof(*requestV3) + HgfsGetRequestHeaderSize();

   } else {
      HgfsRequestRead *request;

      request = (HgfsRequestRead *)(HGFS_REQ_PAYLOAD(req));
      request->file = handle;
      request->offset = offset;
      request->requiredSize = count;
      req->payloadSize = sizeof *request;
   }

   /* Fill in header here as payloadSize needs to be there. */
   HgfsPackHeader(req, opUsed);

   /* Send the request and process the reply. */
   result = HgfsSendRequest(req);
   if (result == 0) {
      /* Get the reply. */
      replyStatus = HgfsGetReplyStatus(req);
      result = HgfsStatusConvertToLinux(replyStatus);

      switch (result) {
      case 0:
         if (opUsed == HGFS_OP_READ_V3) {
            HgfsReplyReadV3 * replyV3 = HgfsGetReplyPayload(req);

            actualSize = replyV3->actualSize;
            payload = replyV3->payload;

         } else {
            actualSize = ((HgfsReplyRead *)HGFS_REQ_PAYLOAD(req))->actualSize;
            payload = ((HgfsReplyRead *)HGFS_REQ_PAYLOAD(req))->payload;
         }

         /* Sanity check on read size. */
         if (actualSize > count) {
            LOG(4, ("Server reply: read too big!\n"));
            result = -EPROTO;
            goto out;
         }

         if (0 == actualSize) {
            /* We got no bytes, so don't need to copy to user. */
            LOG(8, ("Server reply returned zero\n"));
            result = actualSize;
            goto out;
         }

         /* Return result. */
         memcpy(buf, payload, actualSize);
         LOG(8, ("Copied %u\n", actualSize));
         result = actualSize;
         break;

      case -EPROTO:
         /* Retry with older version(s). Set globally. */
         if (opUsed == HGFS_OP_READ_V3) {
            LOG(4, ("Version 3 not supported. Falling back to version 1.\n"));
            hgfsVersionRead = HGFS_OP_READ;
            goto retry;
         }
         break;

      default:
         break;
      }
   } else if (result == -EIO) {
      LOG(8, ("Error: send request timed out\n"));
   } else if (result == -EPROTO) {
      LOG(4, ("Error: send request server returned error: %d\n", result));
   } else {
      LOG(4, ("Error: send request unknown : %d\n", result));
   }

out:
   HgfsFreeRequest(req);
   LOG(4, ("Exit(%d)\n", result));
   return result;
}


/*
 *----------------------------------------------------------------------
 *
 * HgfsRead --
 *
 *    Called whenever a process reads from a file in our filesystem.
 *
 * Results:
 *    Returns the number of bytes read on success, or an error on
 *    failure.
 *
 * Side effects:
 *    None
 *
 *----------------------------------------------------------------------
 */

ssize_t
HgfsRead(struct fuse_file_info *fi,  // IN:  File info struct
         char  *buf,                 // OUT: User buffer to copy data into
         size_t count,               // IN:  Number of bytes to read
         loff_t offset)              // IN:  Offset at which to read
{
   int result = 0;
   char *buffer = buf;
   loff_t curOffset = offset;
   size_t nextCount, remainingCount = count;

   ASSERT(NULL != fi);
   ASSERT(NULL != buf);

   LOG(4, ("Entry(0x%"FMT64"x 0x%"FMTSZ"x bytes @ 0x%"FMT64"x)\n",
           fi->fh, count, offset));

    do {
      nextCount = (remainingCount > HGFS_LARGE_IO_MAX) ?
                                     HGFS_LARGE_IO_MAX : remainingCount;
      LOG(4, ("Issue DoRead(0x%"FMT64"x 0x%"FMTSZ"x bytes @ 0x%"FMT64"x)\n",
              fi->fh, nextCount, curOffset));
      result = HgfsDoRead(fi->fh, buffer, nextCount, curOffset);
      if (result < 0) {
         LOG(8, ("Error: DoRead: -> %d\n", result));
         goto out;
      }
      remainingCount -= result;
      curOffset += result;
      buffer += result;

   } while ((result > 0) && (remainingCount > 0));

  memset(buffer, 0, remainingCount);

  out:
   LOG(4, ("Exit(%"FMTSZ"d)\n", count - remainingCount));
   return (count - remainingCount);
}


/*
 *-----------------------------------------------------------------------------
 *
 * HgfsDoWrite --
 *
 *    Do one write request. Called by HgfsWrite, possibly multiple
 *    times if the size of the write is too big to be handled by one server
 *    request.
 *
 *    We send a "Write" request to the server with the given handle.
 *
 * Results:
 *    Returns the number of bytes written on success, or an error on failure.
 *
 * Side effects:
 *    None.
 *
 *-----------------------------------------------------------------------------
 */

static int
HgfsDoWrite(HgfsHandle handle,       // IN: Handle for the file
            const char *buf,         // IN: Buffer containing data
            size_t count,            // IN: Number of bytes to write
            loff_t offset)           // IN: Offset to begin writing at
{
   HgfsReq *req;
   int result = 0;
   HgfsOp opUsed;
   uint32 requiredSize = 0;
   uint32 actualSize = 0;
   char *payload = NULL;
   uint32 reqSize;
   HgfsStatus replyStatus;

   ASSERT(buf);

   req = HgfsGetNewRequest();
   if (!req) {
      LOG(4, ("Out of memory while getting new request\n"));
      result = -ENOMEM;
      goto out;
   }
   LOG( 4,("handle = %u \n", handle));
 retry:
   opUsed = hgfsVersionWrite;
   if (opUsed == HGFS_OP_WRITE_V3) {
      HgfsRequestWriteV3 *requestV3 = HgfsGetRequestPayload(req);

      requestV3->file = handle;
      requestV3->flags = 0;
      requestV3->offset = offset;
      requestV3->requiredSize = count;
      requestV3->reserved = 0;
      payload = requestV3->payload;
      requiredSize = requestV3->requiredSize;
      reqSize = sizeof(*requestV3) + HgfsGetRequestHeaderSize();

   } else {
      HgfsRequestWrite *request;

      request = (HgfsRequestWrite *)(HGFS_REQ_PAYLOAD(req));
      request->file = handle;
      request->flags = 0;
      request->offset = offset;
      request->requiredSize = count;
      payload = request->payload;
      requiredSize = request->requiredSize;
      reqSize = sizeof *request;
   }

   memcpy(payload, buf, requiredSize);
   req->payloadSize = reqSize + requiredSize - 1;

   /* Fill in header here as payloadSize needs to be there. */
   HgfsPackHeader(req, opUsed);

   /* Send the request and process the reply. */
   result = HgfsSendRequest(req);
   if (result == 0) {
      /* Get the reply. */
      replyStatus = HgfsGetReplyStatus(req);
      result = HgfsStatusConvertToLinux(replyStatus);

      switch (result) {
      case 0:
         if (opUsed == HGFS_OP_WRITE_V3) {
            HgfsReplyWriteV3 * replyV3 = HgfsGetReplyPayload(req);

            actualSize = replyV3->actualSize;

         } else {
            actualSize = ((HgfsReplyWrite *)HGFS_REQ_PAYLOAD(req))->actualSize;
         }

         /* Return result. */
         LOG(6, ("wrote %u bytes\n", actualSize));
         result = actualSize;
         break;

      case -EPROTO:
         /* Retry with older version(s). Set globally. */
         if (opUsed == HGFS_OP_WRITE_V3) {
            LOG(4, ("Version 3 not supported. Falling back to version 1.\n"));
            hgfsVersionWrite = HGFS_OP_WRITE;
            goto retry;
         }
         break;

      default:
         LOG(4, ("Server returned error: %d\n", result));
         break;
      }
   } else if (result == -EIO) {
      LOG(8, ("Timed out. error: %d\n", result));
   } else if (result == -EPROTO) {
      LOG(4, ("Server returned error: %d\n", result));
   } else {
      LOG(4, ("Unknown error: %d\n", result));
   }

out:
   HgfsFreeRequest(req);
   return result;
}


/*
 *----------------------------------------------------------------------
 *
 * HgfsWrite --
 *
 *    Called whenever a process writes to a file in our filesystem.
 *
 * Results:
 *    Returns the number of bytes written on success, or an error on
 *    failure.
 *
 * Side effects:
 *    None
 *
 *----------------------------------------------------------------------
 */

ssize_t
HgfsWrite(struct fuse_file_info *fi,  // IN: File info structure
         const char  *buf,            // OUT: User buffer to copy data into
         size_t count,                // IN:  Number of bytes to read
         loff_t offset)               // IN:  Offset at which to read
{
   int result;
   const char *buffer = buf;
   loff_t curOffset = offset;
   size_t nextCount, remainingCount = count;
   ssize_t bytesWritten = 0;

   ASSERT(NULL != buf);
   ASSERT(NULL != fi);

   LOG(6, ("Entry(0x%"FMT64"x off bytes 0x%"FMTSZ"x @ 0x%"FMT64"x)\n",
           fi->fh, count, offset));

   do {
      nextCount = (remainingCount > HGFS_LARGE_IO_MAX) ?
                                     HGFS_LARGE_IO_MAX : remainingCount;

      LOG(4, ("Issue DoWrite(0x%"FMT64"x 0x%"FMTSZ"x bytes @ 0x%"FMT64"x)\n",
              fi->fh, nextCount, curOffset));

      result = HgfsDoWrite(fi->fh, buffer, nextCount, curOffset);
      if (result < 0) {
         bytesWritten = result;
<<<<<<< HEAD
         LOG(4, ("Error: DoWrite -> %d\n", result));
=======
         LOG(4, ("Error: written 0x%"FMTSZ"x bytes DoWrite -> %d\n",
             count - remainingCount, result));
>>>>>>> a9668e03
         goto out;
      }
      remainingCount -= result;
      curOffset += result;
      buffer += result;

   } while ((result > 0) && (remainingCount > 0));

   bytesWritten = count - remainingCount;

out:
   LOG(6, ("Exit(0x%"FMTSZ"x)\n", bytesWritten));
   return bytesWritten;
}


/*
 *----------------------------------------------------------------------
 *
 * HgfsRename --
 *
 *    Handle rename requests.
 *
 * Results:
 *    Returns zero on success, or a negative error on failure.
 *
 * Side effects:
 *    None
 *
 *----------------------------------------------------------------------
 */

int
HgfsRename(const char* from, const char* to)
{
   HgfsReq *req = NULL;
   char *oldName;
   char *newName;
   uint32 *oldNameLength;
   uint32 *newNameLength;
   int result = 0;
   uint32 reqSize;
   HgfsOp opUsed;
   HgfsStatus replyStatus;
   HgfsAttrInfo newAttr = {0};
   HgfsAttrInfo *clearReadOnlyAttr = &newAttr;
   Bool clearedReadOnly = FALSE;

   ASSERT(from);
   ASSERT(to);

   req = HgfsGetNewRequest();
   if (!req) {
      LOG(4, ("Out of memory while getting new request\n"));
      result = -ENOMEM;
      goto out;
   }

retry:
   opUsed = hgfsVersionRename;
   if (opUsed == HGFS_OP_RENAME_V3) {
      HgfsRequestRenameV3 *requestV3 = HgfsGetRequestPayload(req);

      oldName = requestV3->oldName.name;
      oldNameLength = &requestV3->oldName.length;
      requestV3->hints = 0;
      requestV3->oldName.flags = 0;
      requestV3->oldName.fid = HGFS_INVALID_HANDLE;
      requestV3->oldName.caseType = HGFS_FILE_NAME_CASE_SENSITIVE;
      requestV3->reserved = 0;
      reqSize = sizeof(*requestV3) + HgfsGetRequestHeaderSize();
   } else {
      HgfsRequestRename *request = (HgfsRequestRename *)HGFS_REQ_PAYLOAD(req);

      oldName = request->oldName.name;
      oldNameLength = &request->oldName.length;
      reqSize = sizeof *request;
   }
   /* Convert old name to CP format. */
   result = CPName_ConvertTo(from,
                             HGFS_NAME_BUFFER_SIZET(HGFS_LARGE_PACKET_MAX, reqSize),
                             oldName);
   if (result < 0) {
      LOG(4, ("oldName CP conversion failed\n"));
      result = -EINVAL;
      goto out;
   }

   *oldNameLength = result;
   reqSize += result;

   /*
    * Build full new name to send to server.
    * Note the different buffer length. This is because HgfsRequestRename
    * contains two filenames, and once we place the first into the packet we
    * must account for it when determining the amount of buffer available for
    * the second.
    */
   if (opUsed == HGFS_OP_RENAME_V3) {
      HgfsRequestRenameV3 *requestV3 = HgfsGetRequestPayload(req);
      HgfsFileNameV3 *newNameP;

      newNameP = (HgfsFileNameV3 *)((char *)&requestV3->oldName +
                                    sizeof requestV3->oldName + result);
      newName = newNameP->name;
      newNameLength = &newNameP->length;
      newNameP->flags = 0;
      newNameP->fid = HGFS_INVALID_HANDLE;
      newNameP->caseType = HGFS_FILE_NAME_CASE_SENSITIVE;
   } else {
      HgfsRequestRename *request = (HgfsRequestRename *)HGFS_REQ_PAYLOAD(req);
      HgfsFileName *newNameP;
      newNameP = (HgfsFileName *)((char *)&request->oldName +
                                  sizeof request->oldName + result);
      newName = newNameP->name;
      newNameLength = &newNameP->length;
   }

   LOG(6, ("New name: \"%s\"\n", newName));

   /* Convert new name to CP format. */
   result = CPName_ConvertTo(to,
                             HGFS_NAME_BUFFER_SIZET(HGFS_LARGE_PACKET_MAX, reqSize) - result,
                             newName);
   if (result < 0) {
      LOG(4, ("newName CP conversion failed\n"));
      result = -EINVAL;
      goto out;
   }

   *newNameLength = result;
   reqSize += result;
   req->payloadSize = reqSize;

   /* Fill in header here as payloadSize needs to be there. */
   HgfsPackHeader(req, opUsed);

   result = HgfsSendRequest(req);
   switch (result) {
   case 0:
      LOG(6, ("Got reply\n"));
      replyStatus = HgfsGetReplyStatus(req);
      result = HgfsStatusConvertToLinux(replyStatus);

      switch (result) {
      case -EPROTO:
         /* Retry with older version(s). Set globally. */
         if (opUsed == HGFS_OP_RENAME_V3) {
            hgfsVersionRename = HGFS_OP_RENAME;
            goto retry;
         } else {
            LOG(4, ("Server returned error: %d\n", result));
         }
         break;
      case -EACCES:
      case -EPERM:
         /*
          * It's possible that we're talking to a Windows server with
          * a file marked read-only. Let's try again, after removing
          * the read-only bit from the file.
          *
          * Note, currently existing Windows HGFS servers that are running
          * shares against NTFS volumes do NOT handle the ACLs when setting
          * a file as writable. Only the attribute for read only is cleared.
          * This maybe okay but could be inadequate if the ACLs are read only
          * for the current user. For those cases, the second attempt will
          * still fail. The server code should be fixed to address this failing
          * the set attributes for read only if it cannot do both.
          *
          * XXX: I think old servers will send -EPERM here. Is this entirely
          * safe?
          * We can receive EACCES or EPERM if we don't have the correct
          * permission on the source file. So lets not assume that we have
          * a target and only clear the target if there is one.
          */
         if (!clearedReadOnly) {
            result = HgfsClearReadOnly(to, clearReadOnlyAttr);
            if (result == 0) {
               clearedReadOnly = TRUE;
               LOG(4, ("removed read-only, retrying delete\n"));
               goto retry;
            }
            LOG(4, ("failed to remove read-only attribute\n"));
         } else {
            (void)HgfsRestoreReadOnly(to, clearReadOnlyAttr);
            LOG(4, ("second attempt failed\n"));
         }
         break;
      default:
         LOG(4, ("failed with result %d\n", result));
      }
      break;
   default:
      LOG(4, ("Send returned error: %d\n", result));
   }

out:
   HgfsFreeRequest(req);
   LOG(6, ("Exit(%d)\n", result));
   return result;
}


/*
 *----------------------------------------------------------------------
 *
 * HgfsPackSetattrRequest --
 *
 *    Setup the Setattr request, depending on the op version.
 *
 * Results:
 *    Returns zero on success, or negative error on failure.
 *
 *    On success, the changed argument is set indicating whether the
 *    attributes have actually changed.
 *
 * Side effects:
 *    None
 *
 *----------------------------------------------------------------------
 */

static int
HgfsPackSetattrRequest(const char *path,   // IN:  path to file
                       HgfsAttrInfo *attr, // IN: attributes to set
                       HgfsOp opUsed,      // IN: Op to be used
                       HgfsReq *req)       // IN/OUT: req packet
{
   HgfsAttrV2 *attrV2;
   HgfsAttr *attrV1;
   HgfsAttrHint *hints;
   HgfsAttrChanges *update;
   char *fileName = NULL;
   uint32 *fileNameLength = NULL;
   size_t reqBufferSize;
   size_t reqSize;
   int result = 0;
   ASSERT(req);

   switch (opUsed) {
   case HGFS_OP_SETATTR_V3: {
      HgfsRequestSetattrV3 *requestV3 = HgfsGetRequestPayload(req);

      attrV2 = &requestV3->attr;
      hints = &requestV3->hints;

      /*
       * Clear attributes, mask, and hints before touching them.
       * We can't rely on GetNewRequest() to zero our structures, so
       * make sure to zero them all here.
       */
      memset(attrV2, 0, sizeof *attrV2);
      memset(hints, 0, sizeof *hints);

      /*
       * When possible, issue a setattr using an existing handle. This will
       * give us slightly better performance on a Windows server, and is more
       * correct regardless. If we don't find a handle, fall back on setattr
       * by name.
       *
       * Changing the size (via truncate) requires write permissions. Changing
       * the times also requires write permissions on Windows, so we require it
       * here too. Otherwise, any handle will do.
       */
      fileName = requestV3->fileName.name;
      fileNameLength = &requestV3->fileName.length;
      requestV3->fileName.caseType = HGFS_FILE_NAME_CASE_SENSITIVE;
      requestV3->fileName.fid = HGFS_INVALID_HANDLE;
      requestV3->fileName.flags = 0;
      requestV3->reserved = 0;
      reqSize = sizeof(*requestV3) + HgfsGetRequestHeaderSize();
      reqBufferSize = HGFS_NAME_BUFFER_SIZET(HGFS_LARGE_PACKET_MAX, reqSize);

      attrV2->mask = attr->mask;
      if (attr->mask & (HGFS_ATTR_VALID_SPECIAL_PERMS |
                          HGFS_ATTR_VALID_OWNER_PERMS |
                          HGFS_ATTR_VALID_GROUP_PERMS |
                          HGFS_ATTR_VALID_OTHER_PERMS)) {
         attrV2->specialPerms = attr->specialPerms;
         attrV2->ownerPerms = attr->ownerPerms;
         attrV2->groupPerms = attr->groupPerms;
         attrV2->otherPerms = attr->otherPerms;
      }
      if (attr->mask & HGFS_ATTR_VALID_USERID) {
         attrV2->userId = attr->userId;
      }
      if (attr->mask & HGFS_ATTR_VALID_GROUPID) {
         attrV2->groupId = attr->groupId;
      }
      if (attr->mask & HGFS_ATTR_VALID_SIZE) {
         attrV2->size = attr->size;
      }
      if (attr->mask & HGFS_ATTR_VALID_ACCESS_TIME) {
         attrV2->accessTime = attr->accessTime;
         *hints |= HGFS_ATTR_HINT_SET_ACCESS_TIME;
      }
      if (attr->mask & HGFS_ATTR_VALID_WRITE_TIME) {
         attrV2->writeTime = attr->writeTime;
         *hints |= HGFS_ATTR_HINT_SET_WRITE_TIME;
      }

      break;
   }
   case HGFS_OP_SETATTR_V2: {
      HgfsRequestSetattrV2 *requestV2;

      requestV2 = (HgfsRequestSetattrV2 *)(HGFS_REQ_PAYLOAD(req));

      attrV2 = &requestV2->attr;
      hints = &requestV2->hints;

      /*
       * Clear attributes, mask, and hints before touching them.
       * We can't rely on GetNewRequest() to zero our structures, so
       * make sure to zero them all here.
       */
      memset(attrV2, 0, sizeof *attrV2);
      memset(hints, 0, sizeof *hints);

      fileName = requestV2->fileName.name;
      fileNameLength = &requestV2->fileName.length;

      reqSize = sizeof *requestV2;
      reqBufferSize = HGFS_NAME_BUFFER_SIZE(HGFS_LARGE_PACKET_MAX, requestV2);

      if (attr->mask & (HGFS_ATTR_VALID_SPECIAL_PERMS |
                          HGFS_ATTR_VALID_OWNER_PERMS |
                          HGFS_ATTR_VALID_GROUP_PERMS |
                          HGFS_ATTR_VALID_OTHER_PERMS)) {
         attrV2->specialPerms = attr->specialPerms;
         attrV2->ownerPerms = attr->ownerPerms;
         attrV2->groupPerms = attr->groupPerms;
         attrV2->otherPerms = attr->otherPerms;
      }
      if (attr->mask & HGFS_ATTR_VALID_USERID) {
         attrV2->userId = attr->userId;
      }
      if (attr->mask & HGFS_ATTR_VALID_GROUPID) {
         attrV2->groupId = attr->groupId;
      }
      if (attr->mask & HGFS_ATTR_VALID_SIZE) {
         attrV2->size = attr->size;
      }
      if (attr->mask & HGFS_ATTR_VALID_ACCESS_TIME) {
         attrV2->accessTime = attr->accessTime;
         *hints |= HGFS_ATTR_HINT_SET_ACCESS_TIME;
      }
      if (attr->mask & HGFS_ATTR_VALID_WRITE_TIME) {
         attrV2->writeTime = attr->writeTime;
         *hints |= HGFS_ATTR_HINT_SET_WRITE_TIME;
      }

      break;
   }
   case HGFS_OP_SETATTR: {
      HgfsRequestSetattr *request;

      request = (HgfsRequestSetattr *)(HGFS_REQ_PAYLOAD(req));

      attrV1 = &request->attr;
      update = &request->update;

      /* We'll use these later. */
      fileName = request->fileName.name;
      fileNameLength = &request->fileName.length;
      reqSize = sizeof *request;
      reqBufferSize = HGFS_NAME_BUFFER_SIZE(HGFS_LARGE_PACKET_MAX, request);

      /*
       * Clear attributes before touching them.
       * We can't rely on GetNewRequest() to zero our structures, so
       * make sure to zero them all here.
       */
      memset(attrV1, 0, sizeof *attrV1);
      memset(update, 0, sizeof *update);

      if (attr->mask & (HGFS_ATTR_VALID_SPECIAL_PERMS |
                          HGFS_ATTR_VALID_OWNER_PERMS |
                          HGFS_ATTR_VALID_GROUP_PERMS |
                          HGFS_ATTR_VALID_OTHER_PERMS)) {
         *update |= HGFS_ATTR_PERMISSIONS;
         attrV1->permissions = attr->effectivePerms;
      }
      if (attr->mask & HGFS_ATTR_VALID_SIZE) {
         *update |= HGFS_ATTR_SIZE;
         attrV1->size = attr->size;
      }
      if (attr->mask & HGFS_ATTR_VALID_ACCESS_TIME) {
         *update |= HGFS_ATTR_ACCESS_TIME |
         HGFS_ATTR_ACCESS_TIME_SET;
         attrV1->accessTime = attr->accessTime;
      }
      if (attr->mask & HGFS_ATTR_VALID_WRITE_TIME) {
         *update |= HGFS_ATTR_WRITE_TIME |
         HGFS_ATTR_WRITE_TIME_SET ;
         attrV1->writeTime = attr->writeTime;
      }

      break;
   }
   default:
      LOG(4, ("Unexpected OP type encountered. opUsed = %d\n", opUsed));
      return -EPROTO;
   }

   result = CPName_ConvertTo(path,
                             reqBufferSize,
                             fileName);
      if (result < 0) {
         LOG(4, ("CP conversion failed.\n"));
         return -EINVAL;
   }

   *fileNameLength = result;
   req->payloadSize = reqSize + result;

   /* Fill in header here as payloadSize needs to be there. */
   HgfsPackHeader(req, opUsed);

   LOG(6, ("Exit(0)\n"));
   return 0;
}


/*
 * Public function implementations.
 */

/*
 *----------------------------------------------------------------------
 *
 * HgfsSetattr --
 *
 *    Handle a setattr request.
 *
 * Results:
 *    Returns zero on success, or a negative error on failure.
 *
 * Side effects:
 *    None
 *
 *----------------------------------------------------------------------
 */

int
HgfsSetattr(const char* path,       //IN: Path to file
            HgfsAttrInfo *attr)     //IN: Attribute to set
{
   HgfsReq *req;
   HgfsStatus replyStatus;
   int result = 0;
   HgfsOp opUsed;

   LOG(4, ("Entry(%s)\n", path));

   req = HgfsGetNewRequest();
   if (!req) {
      result = -ENOMEM;
      LOG(4, ("Error: out of memory -> %d\n", result));
      goto out;
   }

retry:
   /* Fill out the request packet. */
   opUsed = hgfsVersionSetattr;
   result = HgfsPackSetattrRequest(path, attr, opUsed, req);

   /* Send the request and process the reply. */
   result = HgfsSendRequest(req);
   if (result == 0) {
      /* Get the reply. */
      replyStatus = HgfsGetReplyStatus(req);
      result = HgfsStatusConvertToLinux(replyStatus);

      switch (result) {
      case -EPROTO:
         /* Retry with older version(s). Set globally. */
         if (opUsed == HGFS_OP_SETATTR_V3) {
            LOG(4, ("Error: reply EPROTO: Version 3 -> version 2.\n"));
            hgfsVersionSetattr = HGFS_OP_SETATTR_V2;
            goto retry;
         } else if (opUsed == HGFS_OP_SETATTR_V2) {
            LOG(4, ("Error: reply EPROTO: Version 2 -> version 1.\n"));
            hgfsVersionSetattr = HGFS_OP_SETATTR;
            goto retry;
         }

         /* Fallthrough. */
      default:
         break;
      }
   } else if (result == -EIO) {
      LOG(8, ("Error: EIO: send timed out\n"));
   } else if (result == -EPROTO) {
      LOG(4, ("Error: EPROTO: send -> %d\n", result));
   } else {
      LOG(4, ("Error: unknown: send -> %d\n", result));
   }

out:
   HgfsFreeRequest(req);
   LOG(6, ("Exit(%d)\n", result));
   return result;
}


/*
 *----------------------------------------------------------------------
 *
 * HgfsRelease --
 *
 *    Called when the last user of a file closes it.
 *
 * Results:
 *    Returns zero on success, or an error on failure.
 *
 * Side effects:
 *    None
 *
 *----------------------------------------------------------------------
 */

int
HgfsRelease(HgfsHandle handle)  //IN:File handle to close
{
   HgfsReq *req;
   HgfsOp opUsed;
   HgfsStatus replyStatus;
   int result = 0;

   LOG(6, ("Entry(handle = %u)\n", handle));

   req = HgfsGetNewRequest();
   if (!req) {
      LOG(4, ("Out of memory while getting new request\n"));
      result = -ENOMEM;
      goto out;
   }

retry:
   opUsed = hgfsVersionClose;
   if (opUsed == HGFS_OP_CLOSE_V3) {
      HgfsRequestCloseV3 *requestV3 = HgfsGetRequestPayload(req);

      requestV3->file = handle;
      requestV3->reserved = 0;
      req->payloadSize = sizeof(*requestV3) + HgfsGetRequestHeaderSize();

   } else {
      HgfsRequestClose *request;

      request = (HgfsRequestClose *)(HGFS_REQ_PAYLOAD(req));
      request->file = handle;
      req->payloadSize = sizeof *request;
   }

   /* Fill in header here as payloadSize needs to be there. */
   HgfsPackHeader(req, opUsed);

   /* Send the request and process the reply. */
   result = HgfsSendRequest(req);
   if (result == 0) {
      /* Get the reply. */
      replyStatus = HgfsGetReplyStatus(req);
      result = HgfsStatusConvertToLinux(replyStatus);

      switch (result) {
      case 0:
         LOG(4, ("Released handle %u\n", handle));
         break;
      case -EPROTO:
         /* Retry with older version(s). Set globally. */
         if (opUsed == HGFS_OP_CLOSE_V3) {
            LOG(4, ("Version 3 not supported. Falling back to version 1.\n"));
            hgfsVersionClose = HGFS_OP_CLOSE;
            goto retry;
         }
         break;
      default:
         LOG(4, ("Failed. handle = %u\n", handle));
         break;
      }
   } else if (result == -EIO) {
      LOG(4, ("Timed out. error: %d\n", result));
   } else if (result == -EPROTO) {
      LOG(4, ("Server returned error: %d\n", result));
   } else {
      LOG(4, ("Unknown error: %d\n", result));
   }

out:
   HgfsFreeRequest(req);
   LOG(6, ("Exit(%d)\n", result));
   return result;
}<|MERGE_RESOLUTION|>--- conflicted
+++ resolved
@@ -877,12 +877,8 @@
       result = HgfsDoWrite(fi->fh, buffer, nextCount, curOffset);
       if (result < 0) {
          bytesWritten = result;
-<<<<<<< HEAD
-         LOG(4, ("Error: DoWrite -> %d\n", result));
-=======
          LOG(4, ("Error: written 0x%"FMTSZ"x bytes DoWrite -> %d\n",
              count - remainingCount, result));
->>>>>>> a9668e03
          goto out;
       }
       remainingCount -= result;

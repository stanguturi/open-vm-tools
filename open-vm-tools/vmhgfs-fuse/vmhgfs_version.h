/*********************************************************
 * Copyright (C) 2013,2017 VMware, Inc. All rights reserved.
 *
 * This program is free software; you can redistribute it and/or modify it
 * under the terms of the GNU Lesser General Public License as published
 * by the Free Software Foundation version 2.1 and no later version.
 *
 * This program is distributed in the hope that it will be useful, but
 * WITHOUT ANY WARRANTY; without even the implied warranty of MERCHANTABILITY
 * or FITNESS FOR A PARTICULAR PURPOSE.  See the Lesser GNU General Public
 * License for more details.
 *
 * You should have received a copy of the GNU Lesser General Public License
 * along with this program; if not, write to the Free Software Foundation, Inc.,
 * 51 Franklin St, Fifth Floor, Boston, MA  02110-1301 USA.
 *
 *********************************************************/

/*
 * vmhgfs_version.h --
 *
 * Version definitions for the Linux vmhgfs driver.
 */

#ifndef _VMHGFS_VERSION_H_
#define _VMHGFS_VERSION_H_

<<<<<<< HEAD
#define VMHGFS_DRIVER_VERSION          1.6.5.0
#define VMHGFS_DRIVER_VERSION_COMMAS   1,6,5,0
#define VMHGFS_DRIVER_VERSION_STRING   "1.6.5.0"
=======
#define VMHGFS_DRIVER_VERSION          1.6.6.0
#define VMHGFS_DRIVER_VERSION_COMMAS   1,6,6,0
#define VMHGFS_DRIVER_VERSION_STRING   "1.6.6.0"
>>>>>>> a9668e03

#endif /* _VMHGFS_VERSION_H_ */<|MERGE_RESOLUTION|>--- conflicted
+++ resolved
@@ -25,14 +25,8 @@
 #ifndef _VMHGFS_VERSION_H_
 #define _VMHGFS_VERSION_H_
 
-<<<<<<< HEAD
-#define VMHGFS_DRIVER_VERSION          1.6.5.0
-#define VMHGFS_DRIVER_VERSION_COMMAS   1,6,5,0
-#define VMHGFS_DRIVER_VERSION_STRING   "1.6.5.0"
-=======
 #define VMHGFS_DRIVER_VERSION          1.6.6.0
 #define VMHGFS_DRIVER_VERSION_COMMAS   1,6,6,0
 #define VMHGFS_DRIVER_VERSION_STRING   "1.6.6.0"
->>>>>>> a9668e03
 
 #endif /* _VMHGFS_VERSION_H_ */
##########################################################
<<<<<<< HEAD
# Copyright (C) 2010-2017,2020 VMware, Inc. All rights reserved.
=======
# Copyright (C) 2010-2017,2020-2021 VMware, Inc. All rights reserved.
>>>>>>> 472d7c69
#
# This program is free software; you can redistribute it and/or modify it
# under the terms of the GNU Lesser General Public License as published
# by the Free Software Foundation version 2.1 and no later version.
#
# This program is distributed in the hope that it will be useful, but
# WITHOUT ANY WARRANTY; without even the implied warranty of MERCHANTABILITY
# or FITNESS FOR A PARTICULAR PURPOSE.  See the Lesser GNU General Public
# License for more details.
#
# You should have received a copy of the GNU Lesser General Public License
# along with this program; if not, write to the Free Software Foundation, Inc.,
# 51 Franklin St, Fifth Floor, Boston, MA  02110-1301 USA.
#
##########################################################

arg.command = "comando"

arg.config.key = "chiave di configurazione"

arg.config.operation = "operazione di configurazione"

arg.config.section = "sezione di configurazione"

arg.config.value = "valore di configurazione"

arg.devicename = "nome dispositivo"

arg.info.class = "info classe info"

arg.info.subcommand = "info operazione"

arg.logging.level = "livello di registrazione"

arg.logging.service = "nome servizio registrazione"

arg.logging.subcommand = "operazione di registrazione"

arg.mountpoint = "punto di montaggio"

arg.scriptpath = "percorso script"

arg.scripttype = "tipo script"

arg.subcommand = "sottocomando"

device.connect.error = "Impossibile connettere il dispositivo %1$s.\n"

device.disconnect.error = "Impossibile disconnettere il dispositivo %1$s.\n"

device.notfound = "Errore durante il recupero delle informazioni di interfaccia: dispositivo non trovato.\n"

disk.shrink.canceled = "Riduzione disco annullata.\n"

disk.shrink.complete = "Riduzione disco completata.\n"

disk.shrink.conflict = "La Toolbox ritiene che la funzione di riduzione del disco sia abilitata, mentre il sistema host ritiene che sia disabilitata. \n\n Chiudere e riaprire la Toolbox per sincronizzarla con il sistema host.\n"

disk.shrink.disabled = "La compattazione del disco è disabilitata per questa macchina virtuale.\n\nLa compattazione è disattivata per i cloni collegati, l'elemento padre dei cloni collegati, \ndischi pre-allocati, istantanee, o a causa di altri fattori. \nConsultare il manuale dell'utente per ulteriori informazioni.\n"

disk.shrink.error = "Errore durante la riduzione: %1$s\n"

disk.shrink.incomplete = "Riduzione non completata.\n"

disk.shrink.partition.error = "Impossibile raccogliere i dati della partizione.\n"

disk.shrink.partition.notfound = "Impossibile trovare la partizione %1$s\n"

disk.shrink.partition.unsupported = "La partizione %1$s non può essere ridotta\n"

disk.shrink.unavailable = "La funzionalità di riduzione non è disponibile.\n\nLa versione di un prodotto di VMware in esecuzione è obsoleta oppure sono aperti troppi canali di comunicazione.\n\nSe si utilizza una versione obsoleta di un prodotto VMware, passare all'aggiornamento.\n\nSe sono aperti troppi canali di comunicazione, disattivare la macchina virtuale, quindi riattivarla.\n"

disk.shrink.ignoreFreeSpaceWarnings = "Ignorare eventuali avvisi sullo spazio su disco per tutta la durata processo di compattazione.\n"

disk.wipe.ignoreFreeSpaceWarnings = "Ignorare eventuali avvisi sullo spazio su disco per tutta la durata del processo di cancellazione.\n"

disk.wiper.file.error = "Errore: impossibile creare il file wiper.\n"

disk.wiper.progress = "\\rAvanzamento: %1$d"

error.message = "Errore: %1$s\n"

error.missing = "%1$s: %2$s mancante\n"

error.noadmin.posix = "%1$s: è necessario essere utente root per poter eseguire operazioni %2$s.\n"

error.noadmin.win = "%1$s: Sono necessarie le autorizzazioni di amministratore per eseguire operazioni %2$s.\nUtilizzare un prompt dei comandi di amministratore per completare queste attività.\n"

error.novirtual = "%1$s deve essere eseguito all'interno di una macchina virtuale.\n"

error.unknown = "%1$s: %2$s '%3$s' sconosciuto\n"

help.config = "%1$s: modifica la configurazione di Tools\nUtilizzo: %2$s %3$s <comando secondario>\n\nComandi secondari:\n   get <sezione> <chiave>: visualizza il valore corrente per <chiave>\n   NOTA: se <chiave> non è presente in tools.conf, viene\n   restituito il valore corrispondente della configurazione globale, se disponibile\n   set <sezione> <chiave> <valore>: imposta <chiave> su <valore>\n\n   remove <sezione> <chiave>: rimuove <chiave>\n\n<sezione> può essere qualsiasi sezione supportata come logging, guestoperations o guestinfo.\n<chiave> può essere qualsiasi chiave di configurazione.\n<valore> può essere qualsiasi valore.\n"

help.device = "%1$s: funzioni relative ai dispositivi hardware della macchina virtuale\nUtilizzo: %2$s %3$s <comando secondario> [args]\ndev è il nome del dispositivo.\n\nComandi secondari:\n   attiva <dev>: attivare il dispositivo dev\n   disattiva <dev>: disattivare il dispositivo dev\n   elenca: elencare tutti i dispositivi disponibili\n   stato <dev>: stampare lo stato di un dispositivo\n"

help.disk = "%1$s: eseguire le operazioni di compattazione\nUtilizzo: %2$s %3$s <comando secondario> [args]\n\nComandi secondari:\n   elenco: elencare le posizioni disponibili\n   compatta <posizione>: pulisce e compatta un sistema di file nella posizione data\n   compatta solo: compatta tutti i dischi\n   pulisci <posizione>: pulisce un sistema di file nella posizione data\n"

<<<<<<< HEAD
help.globalconf = "%1$s: gestisce i download della configurazione globale da GuestStore\nUtilizzo: %2$s %3$s <comando secondario>\n\nSolo comandi secondari di guest ESX:\n   enable: abilita il modulo di configurazione globale. (Il servizio Tools viene riavviato)\n   disable: disabilita il modulo di configurazione globale (il servizio Tools viene riavviato)\n   refresh: attiva un nuovo download della configurazione globale da GuestStore\n   status: stampa lo stato del modulo di configurazione globale\n"
=======
help.globalconf = "%1$s: gestisce i download della configurazione globale da GuestStore\nUtilizzo: %2$s %3$s <comando secondario>\n\nSolo comandi secondari del guest ESX:\n   enable: abilita il modulo di configurazione globale\n   disable: disabilita il modulo di configurazione globale\n   refresh: attiva un nuovo download della configurazione globale da GuestStore\n   status: stampa lo stato del modulo di configurazione globale\n"
>>>>>>> 472d7c69

help.gueststore = "%1$s: ottiene il contenuto della risorsa da GuestStore\nUtilizzo: %2$s %3$s <comando secondario>\n\nSolo comandi secondari di guest ESX:\n   getcontent <percorso risorsa> <file di output>: ottiene il contenuto della risorsa da GuestStore ed esegue il salvataggio nel file di output.\n\n<percorso risorsa> inizia con / e rappresenta una risorsa univoca in GuestStore. Se termina con /, per impostazione predefinita recupera la risorsa 'metadata.json' sottostante.\n<file di output> è il percorso di un file in cui salvare il contenuto della risorsa.\n"

help.hint = "Provare '%1$s %2$s%3$s%4$s' per ulteriori informazioni.\n"

help.info = "%1$s: aggiornare informazioni guest su host\nUtilizzo: %2$s %3$s aggiorna <classe info>\n\nComandi secondari:\n   aggiorna <classe info>: aggiornare informazioni identificate da <classe info>\n<classe info> può essere "rete"\n"

help.logging = "%1$s: modifica la registrazione di Tools\nUtilizzo: %2$s %3$s level <comando secondario> <nome servizio> <livello>\n\nComandi secondari:\n   get <nome servizio>: visualizza il livello corrente\n   NOTA: se il livello non è presente in tools.conf, viene\n   restituito il valore corrispondente della configurazione globale se disponibile\n   set <nome servizio> <livello>: imposta il livello corrente\n\n<nome servizio> può essere qualsiasi servizio supportato, come vmsvc o vmusr\n<livello> può essere error, critical, warning, info, message o debug\n   il valore predefinito è %4$s\n"

help.main = "Utilizzo: %1$s <comando> [opzioni] [comando secondario]\nDigitare '%2$s %3$s <comando>' per visualizzare informaziomi su un comando specifico.\nDigitare '%4$s -v' per visualizzare la versione di VMware Tools.\nUtilizzare l'opzione '-q' per eliminare l'output stdout.\nLa maggior parte dei comandi accetta un comando secondario.\n\nComandi disponibili:\n   config\n   device\n   disk (non disponibile in tutti i sistemi operativi)\n   globalconf (non disponibile in tutti i sistemi operativi)\n   gueststore (non disponibile in tutti i sistemi operativi)\n   info\n   logging\n   script\n   stat\n   timesync\n   upgrade (non disponibile in tutti i sistemi operativi)\n"

help.script = "%1$s: controlla gli script eseguiti in risposta alle operazioni di alimentazione\nUtilizzo: %2$s %3$s <power|resume|suspend|shutdown> <comando secondario> [argomenti]\n\nComandi secondari:\n   enable: abilita lo script dato e ripristina il suo percorso sul valore predefinito\n   disable: disabilita lo script dato\n   set <percorso_completo>: imposta lo script dato sul percorso dato\n   default: stampa il percorso predefinito dello script dato\n   current: stampa il percorso corrente dello script dato\n   NOTA: se il percorso non è presente in tools.conf, viene\n   restituito il valore corrispondente della configurazione globale se disponibile\n"

help.stat = "%1$s: stampare informazioni utili su guest e host\nUtilizzo: %2$s %3$s <comando secondario>\n\nComandi secondari:\n   hosttime: stampare il tempo dell'host\n   speed: stampare la velocità della CPU in MHz\nESX ospita solo comandi secondari:\n   sessionid: stampare l'id della sessione corrente\n   balloon: stampare le informazioni di ballooning della memoria\n   swap: stampare le informazioni di swap della memoria\n   memlimit: stampare le informazioni di limite della memoria\n   memres: stampare le informazioni di prenotazione della memoria\n   cpures: stampare le informazioni di prenotazione della CPU\n   cpulimit: stampare le informazioni di limite della CPU\n   raw [<codifica> <nome stato>]: stampare informazioni stato non elaborate\n      <codifica> può essere "text", "json", "xml", "yaml".\n      <nome stato> include sessione, host, risorse, vscsi e\n      vnet (alcuni stati, come vscsi, sono composti da due parole, ad es. "vscsi scsi0:0").\n      Stampa gli stati disponibili se <codifica> e <nome stato>\n      non sono argomenti specificati.\n"

help.timesync = "%1$s: funzioni per il controllo di sincronizzazione dell'ora sul sistema operativo guest\nUtilizzo: %2$s %3$s <comando secondario>\n\nComandi secondari:\n   attiva: attivare la sincronizzazione dell'ora\n   disattiva: disattivare la sincronizzazione dell'ora\n   stato: stampare lo stato di sincronizzazione dell'ora\n"

help.upgrade = "%1$s: funzioni relative all'aggiornamento di VMware Tools.\nUtilizzo: %2$s %3$s <comando secondario> [args]\nComandi secondari:\n   stato: controllare lo stato di aggiornamento di VMware Tools.\n   avvio: avviare un aggiornamento automatico di VMware Tools.\n\nPer il funzionamento degli aggiornamenti, il servizio VMware Tools deve essere in esecuzione.\n"

globalconf.refresh.failed  = "'%1$s' non riuscito perché il modulo globalconf è disabilitato.\n"

globalconf.start_vmtools = "%1$s: avvio del servizio %2$s.\n"

globalconf.status = "Lo stato del modulo globalconf è '%1$s'\n"

globalconf.stop_vmtools = "%1$s: arresto del servizio %2$s.\n"

globalconf.update_config = "%1$s: aggiornamento della configurazione.\n"

gueststore.content_size = "Dimensioni dei contenuti in byte: "

gueststore.error.client_lib = "'%1$s' non riuscito, errore della libreria client GuestStore: %2$s.\n"

gueststore.progress = "\rAvanzamento: %1$d%%"

option.disabled = "Disabilitato"

option.enabled = "Abilitata"

result.error.failed = "'%1$s' non riuscito. Controllare il registro %2$s per ulteriori informazioni.\n"

result.succeeded = "'%1$s' riuscito.\n"

script.notfound = "%1$s inesistente.\n"

script.operation = "operazione"

script.unknownop = "Nessuno script per l'operazione %1$s.\n"

script.write.error = "Errore durante la scrittura della configurazione: %1$s\n"

stat.balloon.failed = "Impossibile ottenere la memoria dinamica: %1$s\n"

stat.cpumax.failed = "Impossibile ottenere il limite di CPU: %1$s\n"

stat.cpumin.failed = "Impossibile ottenere il minimo di CPU: %1$s\n"

stat.formattime.failed = "Impossibile formattare l'ora host.\n"

stat.get.failed = "Impossibile ottenere statistiche: %1$s\\n"

stat.getsession.failed = "Impossibile ottenere l'ID sessione: %1$s\n"

stat.getspeed.failed = "Impossibile ottenere la velocità del processore.\n"

stat.gettime.failed = "Impossibile ottenere l'ora host.\n"

stat.maxmem.failed = "Impossibile ottenere il limite di memoria: %1$s\n"

stat.memres.failed = "Impossibile ottenere la prenotazione di memoria: %1$s\n"

stat.memswap.failed = "Impossibile ottenere la memoria di swap: %1$s\n"

stat.openhandle.failed = "OpenHandle non riuscito: %1$s\n"

stat.update.failed = "UpdateInfo non riuscito: %1$s\n"

stat.processorSpeed.info = "%1$u MHz\n"

stat.memoryBalloon.info = "%1$u MB\n"

stat.memoryReservation.info = "%1$u MB\n"

stat.memorySwapped.info = "%1$u MB\n"

stat.memoryLimit.info = "%1$u MB\n"

stat.cpuReservation.info = "%1$u MHz\n"

stat.cpuLimit.info = "%1$u MHz\n"

upgrade.available = "È disponibile una nuova versione di VMware Tools.\n"

upgrade.error.check_error = "Errore durante il controllo della disponibilità di aggiornamenti.\n"

upgrade.error.error = "Errore durante l'avvio dell'aggiornamento di VMware Tools.\n"

upgrade.error.not_supported = "Aggiornamento automatico di VMware Tools non supportato dall'host.\n"

upgrade.error.unknown_reply = "Risposta host imprevista: %1$s\n"

upgrade.started = "Aggiornamento avviato.\n"

upgrade.uptodate = "VMware Tools è aggiornato.\n"
<|MERGE_RESOLUTION|>--- conflicted
+++ resolved
@@ -1,9 +1,5 @@
 ##########################################################
-<<<<<<< HEAD
-# Copyright (C) 2010-2017,2020 VMware, Inc. All rights reserved.
-=======
 # Copyright (C) 2010-2017,2020-2021 VMware, Inc. All rights reserved.
->>>>>>> 472d7c69
 #
 # This program is free software; you can redistribute it and/or modify it
 # under the terms of the GNU Lesser General Public License as published
@@ -102,11 +98,7 @@
 
 help.disk = "%1$s: eseguire le operazioni di compattazione\nUtilizzo: %2$s %3$s <comando secondario> [args]\n\nComandi secondari:\n   elenco: elencare le posizioni disponibili\n   compatta <posizione>: pulisce e compatta un sistema di file nella posizione data\n   compatta solo: compatta tutti i dischi\n   pulisci <posizione>: pulisce un sistema di file nella posizione data\n"
 
-<<<<<<< HEAD
-help.globalconf = "%1$s: gestisce i download della configurazione globale da GuestStore\nUtilizzo: %2$s %3$s <comando secondario>\n\nSolo comandi secondari di guest ESX:\n   enable: abilita il modulo di configurazione globale. (Il servizio Tools viene riavviato)\n   disable: disabilita il modulo di configurazione globale (il servizio Tools viene riavviato)\n   refresh: attiva un nuovo download della configurazione globale da GuestStore\n   status: stampa lo stato del modulo di configurazione globale\n"
-=======
 help.globalconf = "%1$s: gestisce i download della configurazione globale da GuestStore\nUtilizzo: %2$s %3$s <comando secondario>\n\nSolo comandi secondari del guest ESX:\n   enable: abilita il modulo di configurazione globale\n   disable: disabilita il modulo di configurazione globale\n   refresh: attiva un nuovo download della configurazione globale da GuestStore\n   status: stampa lo stato del modulo di configurazione globale\n"
->>>>>>> 472d7c69
 
 help.gueststore = "%1$s: ottiene il contenuto della risorsa da GuestStore\nUtilizzo: %2$s %3$s <comando secondario>\n\nSolo comandi secondari di guest ESX:\n   getcontent <percorso risorsa> <file di output>: ottiene il contenuto della risorsa da GuestStore ed esegue il salvataggio nel file di output.\n\n<percorso risorsa> inizia con / e rappresenta una risorsa univoca in GuestStore. Se termina con /, per impostazione predefinita recupera la risorsa 'metadata.json' sottostante.\n<file di output> è il percorso di un file in cui salvare il contenuto della risorsa.\n"
 

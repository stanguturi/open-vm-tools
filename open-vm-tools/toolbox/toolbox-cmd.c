--- conflicted
+++ resolved
@@ -1,10 +1,6 @@
 
 /*********************************************************
-<<<<<<< HEAD
- * Copyright (C) 2008-2016 VMware, Inc. All rights reserved.
-=======
  * Copyright (C) 2008-2017 VMware, Inc. All rights reserved.
->>>>>>> a9668e03
  *
  * This program is free software; you can redistribute it and/or modify it
  * under the terms of the GNU Lesser General Public License as published
@@ -110,11 +106,7 @@
    { "stat",      Stat_Command,     TRUE,    FALSE,   Stat_Help},
    { "device",    Device_Command,   TRUE,    FALSE,   Device_Help},
 #if defined(_WIN32) || \
-<<<<<<< HEAD
-   (defined(linux) && !defined(OPEN_VM_TOOLS) && !defined(USERWORLD))
-=======
    (defined(__linux__) && !defined(OPEN_VM_TOOLS) && !defined(USERWORLD))
->>>>>>> a9668e03
    { "upgrade",   Upgrade_Command,  TRUE,    TRUE,   Upgrade_Help},
 #endif
    { "logging",   Logging_Command,  TRUE,    TRUE,    Logging_Help},
